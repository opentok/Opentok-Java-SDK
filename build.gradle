plugins {
    id "com.github.hierynomus.license" version "0.11.0"
}

apply plugin: 'java'
apply plugin: 'maven'
apply plugin: 'signing'
apply plugin: 'idea'
apply plugin: 'eclipse'
apply plugin: 'license'

group = 'com.tokbox'
archivesBaseName = 'opentok-server-sdk'
version = '3.0.0-beta.3'

task javadocJar(type: Jar) {
    classifier = 'javadoc'
    from javadoc
}
javadoc {
    title = 'OpenTok Java SDK Reference'
    destinationDir = file('docs')
    exclude '**/util/**', '**/constants/**'
    options {
        locale 'en_US'
        setMemberLevel JavadocMemberLevel.PUBLIC
    }
}

task sourcesJar(type: Jar) {
    classifier = 'sources'
    from sourceSets.main.allSource
}

repositories {
    mavenCentral()
}

dependencies {
    testCompile group: 'junit', name: 'junit', version: '[4.3,5.0['
    testCompile group: 'com.github.tomakehurst', name: 'wiremock', version: '[1.45,1.99999)'
    compile group: 'commons-lang', name: 'commons-lang', version: '[2.6,2.99999)'
    compile group: 'com.ning', name: 'async-http-client', version: '[1.9,2.0['
    compile group: 'com.fasterxml.jackson.core', name: 'jackson-databind', version: '[2.3.1,2.99999)'
    compile group: 'commons-validator', name: 'commons-validator', version: '[1.4.0,1.99999)'
    compile group: 'commons-codec', name: 'commons-codec', version: '[1.9,1.99999]'
    compile group: 'org.bitbucket.b_c', name: 'jose4j', version: '0.5.1'
    // TODO: find out how to initialize these dependencies properly, or remove them
    //compile group: 'org.slf4j', name: 'slf4j-api', version: '1.7.5'
    //compile group: 'org.slf4j', name: 'slf4j-simple', version: '1.7.5'
}

license {
    header rootProject.file('codequality/HEADER')
    ext.year = Calendar.getInstance().get(Calendar.YEAR)
}

artifacts {
    archives javadocJar, sourcesJar
}

ext.isReleaseVersion = hasProperty('isReleaseVersion') ? isReleaseVersion : false
signing {
    required { isReleaseVersion && gradle.taskGraph.hasTask("uploadArchives") }
    sign configurations.archives
}

ext.ossrhUsername = hasProperty('ossrhUsername') ? ossrhUsername : 'dummyuser'
ext.ossrhPassword = hasProperty('ossrhPassword') ? ossrhPassword : 'dummypass'
uploadArchives {
    repositories {
        mavenDeployer {
            beforeDeployment { MavenDeployment deployment -> signing.signPom(deployment) }

            repository(url: "https://oss.sonatype.org/service/local/staging/deploy/maven2") {
              authentication(userName: ossrhUsername, password: ossrhPassword)
            }

            snapshotRepository(url: "https://oss.sonatype.org/content/repositories/snapshots") {
              authentication(userName: ossrhUsername, password: ossrhPassword)
            }

            pom.project {
                name 'OpenTok Java SDK'
                packaging 'jar'
                description 'The OpenTok Java SDK lets you generate sessions and tokens for OpenTok applications. This version of the SDK also includes support for working with OpenTok 2.0 archives.'
                url 'http://www.tokbox.com/opentok'

                scm {
                    connection 'scm:git:https://github.com/opentok/Opentok-Java-SDK.git'
                    developerConnection 'scm:git:https://github.com/opentok/Opentok-Java-SDK.git'
                    url 'opentok.github.io/opentok-java-sdk'
                }

                licenses {
                    license {
                        name 'MIT License'
                        url 'http://www.opensource.org/licenses/mit-license'
                    }
                }

                developers {
                    developer {
                        id 'manasdpradhan'
                        name 'Manas Pradhan'
                        email 'manas@tokbox.com'
                        organization 'TokBox, Inc.'
                    }
                    developer {
                        id 'aoberoi'
                        name 'Ankur Oberoi'
                        email 'aoberoi@gmail.com'
                        organization 'TokBox, Inc.'
                    }
                }
            }
        }
    }
}

test {
    maxHeapSize = "1024m"
<<<<<<< HEAD
}

sourceCompatibility = 1.7
// credit: http://stackoverflow.com/a/22681854/305340
tasks.withType(JavaCompile) {
    options.compilerArgs << "-Xlint:deprecation" << "-Xlint:unchecked"
    doFirst {
        if (System.env.JDK7_HOME != null) {
            options.bootClasspath = "$System.env.JDK7_HOME/jre/lib/rt.jar"
            options.bootClasspath += "$File.pathSeparator$System.env.JDK7_HOME/jre/lib/jce.jar"
            // and other specific JDK jars
        }
    }
=======
    jvmArgs '-XX:MaxPermSize=1024m'
>>>>>>> 222c50f2
}<|MERGE_RESOLUTION|>--- conflicted
+++ resolved
@@ -120,7 +120,7 @@
 
 test {
     maxHeapSize = "1024m"
-<<<<<<< HEAD
+    jvmArgs '-XX:MaxPermSize=1024m'
 }
 
 sourceCompatibility = 1.7
@@ -134,7 +134,4 @@
             // and other specific JDK jars
         }
     }
-=======
-    jvmArgs '-XX:MaxPermSize=1024m'
->>>>>>> 222c50f2
 }