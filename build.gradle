plugins {
    id "com.github.hierynomus.license" version "0.11.0"
}

apply plugin: 'java'
apply plugin: 'maven'
apply plugin: 'signing'
apply plugin: 'idea'
apply plugin: 'eclipse'

group = 'com.tokbox'
archivesBaseName = 'opentok-server-sdk'
// TODO: how do we increment this before/after a release for deployment and development?
version = '2.2.3-alpha.1'

sourceCompatibility = 1.6

task javadocJar(type: Jar) {
    classifier = 'javadoc'
    from javadoc
}
javadoc {
    title = 'OpenTok Java SDK Reference'
    destinationDir = file('docs')
    exclude '**/util/**', '**/constants/**'
    options {
        locale 'en_US'
        setMemberLevel JavadocMemberLevel.PUBLIC
    }
}

task sourcesJar(type: Jar) {
    classifier = 'sources'
    from sourceSets.main.allSource
}

repositories {
    mavenCentral()
}

dependencies {
    testCompile group: 'junit', name: 'junit', version: '4.+'
    testCompile group: 'com.github.tomakehurst', name: 'wiremock', version: '[1.45,1.99999)'
    testCompile group: 'commons-lang', name: 'commons-lang', version: '[2.6,2.99999)'
    compile group: 'com.ning', name: 'async-http-client', version: '[1.6.1,1.9)'
    compile group: 'com.fasterxml.jackson.core', name: 'jackson-databind', version: '[2.3.1,2.99999)'
    compile group: 'commons-validator', name: 'commons-validator', version: '[1.4.0,1.99999)'
    compile group: 'commons-codec', name: 'commons-codec', version: '[1.9,1.99999]'
    // TODO: find out how to initialize these dependencies properly, or remove them
    //compile group: 'org.slf4j', name: 'slf4j-api', version: '1.7.5'
    //compile group: 'org.slf4j', name: 'slf4j-simple', version: '1.7.5'
}
<<<<<<< HEAD

apply plugin: 'license'
license {
    header rootProject.file('codequality/HEADER')
    ext.year = Calendar.getInstance().get(Calendar.YEAR)
}
=======
>>>>>>> 953df9ff

artifacts {
    archives javadocJar, sourcesJar
}

ext.isReleaseVersion = hasProperty('isReleaseVersion') ? isReleaseVersion : false
signing {
    required { isReleaseVersion && gradle.taskGraph.hasTask("uploadArchives") }
    sign configurations.archives
}

ext.ossrhUsername = hasProperty('ossrhUsername') ? ossrhUsername : 'dummyuser'
ext.ossrhPassword = hasProperty('ossrhPassword') ? ossrhPassword : 'dummypass'
uploadArchives {
    repositories {
        mavenDeployer {
            beforeDeployment { MavenDeployment deployment -> signing.signPom(deployment) }

            repository(url: "https://oss.sonatype.org/service/local/staging/deploy/maven2") {
              authentication(userName: ossrhUsername, password: ossrhPassword)
            }

            snapshotRepository(url: "https://oss.sonatype.org/content/repositories/snapshots") {
              authentication(userName: ossrhUsername, password: ossrhPassword)
            }

            pom.project {
                name 'OpenTok Java SDK'
                packaging 'jar'
                description 'The OpenTok Ruby SDK lets you generate sessions and tokens for OpenTok applications. This version of the SDK also includes support for working with OpenTok 2.0 archives.'
                url 'http://www.tokbox.com/opentok'

                scm {
                    connection 'scm:git:https://github.com/opentok/Opentok-Java-SDK.git'
                    developerConnection 'scm:git:https://github.com/opentok/Opentok-Java-SDK.git'
                    url 'opentok.github.io/opentok-java-sdk'
                }

                licenses {
                    license {
                        name 'MIT License'
                        url 'http://www.opensource.org/licenses/mit-license'
                    }
                }

                developers {
                    developer {
                        id 'manasdpradhan'
                        name 'Manas Pradhan'
                        email 'manas@tokbox.com'
                        organization 'TokBox, Inc.'
                    }
                    developer {
                        id 'aoberoi'
                        name 'Ankur Oberoi'
                        email 'aoberoi@gmail.com'
                        organization 'TokBox, Inc.'
                    }
                }
            }
        }
    }
}<|MERGE_RESOLUTION|>--- conflicted
+++ resolved
@@ -50,15 +50,12 @@
     //compile group: 'org.slf4j', name: 'slf4j-api', version: '1.7.5'
     //compile group: 'org.slf4j', name: 'slf4j-simple', version: '1.7.5'
 }
-<<<<<<< HEAD
 
 apply plugin: 'license'
 license {
     header rootProject.file('codequality/HEADER')
     ext.year = Calendar.getInstance().get(Calendar.YEAR)
 }
-=======
->>>>>>> 953df9ff
 
 artifacts {
     archives javadocJar, sourcesJar
