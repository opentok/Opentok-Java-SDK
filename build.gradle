import java.time.LocalDate

plugins {
    id 'java-library'
    id 'jacoco'
    id 'signing'
    id 'maven-publish'
    id 'io.github.gradle-nexus.publish-plugin' version '1.1.0'
    id "com.github.hierynomus.license" version "0.16.1"
}

group = 'com.tokbox'
archivesBaseName = 'opentok-server-sdk'
version = '4.8.1'
sourceCompatibility = "1.8"
targetCompatibility = "1.8"

ext.githubPath = 'opentok/opentok-java-sdk'

repositories {
    mavenCentral()
}

dependencies {
    testImplementation 'junit:junit:4.13.2'
<<<<<<< HEAD
    testImplementation 'com.github.tomakehurst:wiremock:2.27.2'
    implementation 'commons-lang:commons-lang:2.6'
    implementation 'commons-validator:commons-validator:1.7'
    implementation 'org.asynchttpclient:async-http-client:2.12.3'
    implementation 'com.fasterxml.jackson.core:jackson-databind:2.14.0'
    implementation 'commons-codec:commons-codec:1.15'
    implementation 'io.netty:netty-handler:4.1.85.Final'
    implementation 'org.bitbucket.b_c:jose4j:0.9.1'
=======
    testImplementation 'com.github.tomakehurst:wiremock-jre8:2.35.0'
    implementation 'commons-lang:commons-lang:2.6'
    implementation 'commons-validator:commons-validator:1.7'
    implementation 'org.asynchttpclient:async-http-client:2.12.3'
    implementation 'com.fasterxml.jackson.core:jackson-databind:2.14.1'
    implementation 'commons-codec:commons-codec:1.15'
    implementation 'org.bitbucket.b_c:jose4j:0.9.2'
>>>>>>> 5ee368ac
}

task sourcesJar(type: Jar) {
    archiveClassifier.set("sources")
    from sourceSets.main.allSource
}

tasks.withType(JavaCompile) {
    options.compilerArgs << "-Xlint:deprecation" << "-Xlint:unchecked"
}

task javadocJar(type: Jar) {
    archiveClassifier.set("javadoc")
    from javadoc
}
javadoc {
    title = 'OpenTok Java SDK Reference'
    destinationDir = file('docs')
    exclude '**/util/**', '**/constants/**'
    options {
        locale 'en_US'
        setMemberLevel JavadocMemberLevel.PUBLIC
    }
}

jacoco {
    toolVersion = "0.8.8"
}
jacocoTestReport {
    reports {
        xml.getRequired().set(true)
        html.getRequired().set(true)
    }
}
check.dependsOn jacocoTestReport

java {
    withSourcesJar()
    withJavadocJar()
}

license {
    header rootProject.file('codequality/HEADER')
    ext.year = LocalDate.now().getYear()
}

artifacts {
    archives javadocJar, sourcesJar
}

publishing {
    publications {
        mavenJava(MavenPublication) {
            from components.java
            pom {
                name = "OpenTok Java SDK"
                artifactId = 'opentok-server-sdk'
                packaging = 'jar'
                description = "The OpenTok Java SDK lets you generate sessions and tokens for OpenTok applications. This version of the SDK also includes support for working with OpenTok 2.0 archives."
                url = "https://github.com/$githubPath"
                licenses {
                    license {
                        name = 'MIT License'
                        url = "https://raw.github.com/$githubPath/main/LICENCE.txt"
                    }
                }
                developers {
                    developer {
                        id = "devrel"
                        name = "Vonage Devrel"
                        email = "devrel@vonage.com"
                    }
                    developer {
                        id = 'manasdpradhan'
                        name = 'Manas Pradhan'
                        email = 'manas@tokbox.com'
                        organization = 'Vonage'
                    }
                    developer {
                        id = 'aoberoi'
                        name = 'Ankur Oberoi'
                        email = 'aoberoi@gmail.com'
                        organization = 'Vonage'
                    }
                    developer {
                        id = 'slorello89'
                        name =  'Steve Lorello'
                        email = 'steve.lorello@vonage.com'
                        organization = 'Vonage'
                    }
                    developer {
                        id = 'smadani'
                        name = 'Sina Madani'
                        email = 'sina.madani@vonage.com'
                        organization = 'Vonage'
                    }
                }
                scm {
                    connection = "scm:git@github.com/$githubPath"
                    developerConnection = "scm:git@github.com/$githubPath"
                    url = "https://github.com/$githubPath"
                }

                issueManagement {
                    system = "GitHub"
                    url = "https://github.com/$githubPath"
                }
            }
        }
    }
}

nexusPublishing {
    repositories {
        sonatype {
            username = System.getenv("OSS_USERNAME")
            password = System.getenv("OSS_PASSWORD")
        }
    }
}

signing {
    def signingKey = findProperty("signingKey")
    def signingPassword = findProperty("signingPassword")
    useInMemoryPgpKeys(signingKey, signingPassword)
    sign publishing.publications.mavenJava
}<|MERGE_RESOLUTION|>--- conflicted
+++ resolved
@@ -23,16 +23,6 @@
 
 dependencies {
     testImplementation 'junit:junit:4.13.2'
-<<<<<<< HEAD
-    testImplementation 'com.github.tomakehurst:wiremock:2.27.2'
-    implementation 'commons-lang:commons-lang:2.6'
-    implementation 'commons-validator:commons-validator:1.7'
-    implementation 'org.asynchttpclient:async-http-client:2.12.3'
-    implementation 'com.fasterxml.jackson.core:jackson-databind:2.14.0'
-    implementation 'commons-codec:commons-codec:1.15'
-    implementation 'io.netty:netty-handler:4.1.85.Final'
-    implementation 'org.bitbucket.b_c:jose4j:0.9.1'
-=======
     testImplementation 'com.github.tomakehurst:wiremock-jre8:2.35.0'
     implementation 'commons-lang:commons-lang:2.6'
     implementation 'commons-validator:commons-validator:1.7'
@@ -40,7 +30,7 @@
     implementation 'com.fasterxml.jackson.core:jackson-databind:2.14.1'
     implementation 'commons-codec:commons-codec:1.15'
     implementation 'org.bitbucket.b_c:jose4j:0.9.2'
->>>>>>> 5ee368ac
+    implementation 'io.netty:netty-handler:4.1.87.Final'
 }
 
 task sourcesJar(type: Jar) {
