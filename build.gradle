plugins {
    id "com.github.hierynomus.license" version "0.11.0"
}

apply plugin: 'java'
apply plugin: 'maven'
apply plugin: 'signing'
apply plugin: 'idea'
apply plugin: 'eclipse'

group = 'com.tokbox'
archivesBaseName = 'opentok-server-sdk'
// TODO: how do we increment this before/after a release for deployment and development?
version = '2.3.2-alpha.1'

sourceCompatibility = 1.6

task javadocJar(type: Jar) {
    classifier = 'javadoc'
    from javadoc
}
javadoc {
    title = 'OpenTok Java SDK Reference'
    destinationDir = file('docs')
    exclude '**/util/**', '**/constants/**'
    options {
        locale 'en_US'
        setMemberLevel JavadocMemberLevel.PUBLIC
    }
}

task sourcesJar(type: Jar) {
    classifier = 'sources'
    from sourceSets.main.allSource
}

repositories {
    mavenCentral()
}

dependencies {
    testCompile group: 'junit', name: 'junit', version: '[4.3,5.0['
    testCompile group: 'com.github.tomakehurst', name: 'wiremock', version: '[1.45,1.99999)'
    testCompile group: 'commons-lang', name: 'commons-lang', version: '[2.6,2.99999)'
<<<<<<< HEAD
    compile group: 'com.ning', name: 'async-http-client', version: '[1.6.1,1.9['
=======
    compile group: 'com.ning', name: 'async-http-client', version: '[1.9,2.0['
>>>>>>> 26bc6548
    compile group: 'com.fasterxml.jackson.core', name: 'jackson-databind', version: '[2.3.1,2.99999)'
    compile group: 'commons-validator', name: 'commons-validator', version: '[1.4.0,1.99999)'
    compile group: 'commons-codec', name: 'commons-codec', version: '[1.9,1.99999]'
    // TODO: find out how to initialize these dependencies properly, or remove them
    //compile group: 'org.slf4j', name: 'slf4j-api', version: '1.7.5'
    //compile group: 'org.slf4j', name: 'slf4j-simple', version: '1.7.5'
}

apply plugin: 'license'
license {
    header rootProject.file('codequality/HEADER')
    ext.year = Calendar.getInstance().get(Calendar.YEAR)
}

artifacts {
    archives javadocJar, sourcesJar
}

ext.isReleaseVersion = hasProperty('isReleaseVersion') ? isReleaseVersion : false
signing {
    required { isReleaseVersion && gradle.taskGraph.hasTask("uploadArchives") }
    sign configurations.archives
}

ext.ossrhUsername = hasProperty('ossrhUsername') ? ossrhUsername : 'dummyuser'
ext.ossrhPassword = hasProperty('ossrhPassword') ? ossrhPassword : 'dummypass'
uploadArchives {
    repositories {
        mavenDeployer {
            beforeDeployment { MavenDeployment deployment -> signing.signPom(deployment) }

            repository(url: "https://oss.sonatype.org/service/local/staging/deploy/maven2") {
              authentication(userName: ossrhUsername, password: ossrhPassword)
            }

            snapshotRepository(url: "https://oss.sonatype.org/content/repositories/snapshots") {
              authentication(userName: ossrhUsername, password: ossrhPassword)
            }

            pom.project {
                name 'OpenTok Java SDK'
                packaging 'jar'
                description 'The OpenTok Ruby SDK lets you generate sessions and tokens for OpenTok applications. This version of the SDK also includes support for working with OpenTok 2.0 archives.'
                url 'http://www.tokbox.com/opentok'

                scm {
                    connection 'scm:git:https://github.com/opentok/Opentok-Java-SDK.git'
                    developerConnection 'scm:git:https://github.com/opentok/Opentok-Java-SDK.git'
                    url 'opentok.github.io/opentok-java-sdk'
                }

                licenses {
                    license {
                        name 'MIT License'
                        url 'http://www.opensource.org/licenses/mit-license'
                    }
                }

                developers {
                    developer {
                        id 'manasdpradhan'
                        name 'Manas Pradhan'
                        email 'manas@tokbox.com'
                        organization 'TokBox, Inc.'
                    }
                    developer {
                        id 'aoberoi'
                        name 'Ankur Oberoi'
                        email 'aoberoi@gmail.com'
                        organization 'TokBox, Inc.'
                    }
                }
            }
        }
    }
}

test {
    maxHeapSize = "1024m"
}<|MERGE_RESOLUTION|>--- conflicted
+++ resolved
@@ -42,11 +42,7 @@
     testCompile group: 'junit', name: 'junit', version: '[4.3,5.0['
     testCompile group: 'com.github.tomakehurst', name: 'wiremock', version: '[1.45,1.99999)'
     testCompile group: 'commons-lang', name: 'commons-lang', version: '[2.6,2.99999)'
-<<<<<<< HEAD
-    compile group: 'com.ning', name: 'async-http-client', version: '[1.6.1,1.9['
-=======
     compile group: 'com.ning', name: 'async-http-client', version: '[1.9,2.0['
->>>>>>> 26bc6548
     compile group: 'com.fasterxml.jackson.core', name: 'jackson-databind', version: '[2.3.1,2.99999)'
     compile group: 'commons-validator', name: 'commons-validator', version: '[1.4.0,1.99999)'
     compile group: 'commons-codec', name: 'commons-codec', version: '[1.9,1.99999]'
