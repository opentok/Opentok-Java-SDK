--- conflicted
+++ resolved
@@ -1,57 +1,9 @@
-<<<<<<< HEAD
-import com.opentok.api.API_Config;
-import com.opentok.api.OpenTokSDK;
-import com.opentok.api.OpenTokSession;
-=======
 import com.opentok.api.OpenTok;
 import com.opentok.api.Session;
->>>>>>> a42c8f59
 import com.opentok.api.constants.SessionProperties;
 import com.opentok.api.constants.RoleConstants;
 import com.opentok.exception.OpenTokException;
 
-<<<<<<< HEAD
-class Test {
-	public static void main(String argv[]) throws OpenTokException {
-		// Set your API key and secret in the API_Config class
-		OpenTokSDK sdk = new OpenTokSDK(API_Config.API_KEY,API_Config.API_SECRET);
-
-		//Generate an OpenTok server-enabled session
-		System.out.println(sdk.create_session().session_id);
-		System.out.println();
-
-		//Generate a peer-to-peer session
-        SessionProperties sp = new SessionProperties();
-        sp.p2p_preference = "enabled";
-
-		OpenTokSession session = sdk.create_session(null, sp);
-        String sessionId = session.getSessionId();
-        System.out.println(sessionId);
-		System.out.println();
-
-		//Generate a publisher token
-		String s = sdk.generate_token(sessionId);
-		System.out.println(s);
-
-		//Generate a subscriber token
-		System.out.println(sdk.generate_token(sessionId,RoleConstants.SUBSCRIBER));
-		System.out.println(s);
-
-		//Generate a moderator token
-		System.out.println(sdk.generate_token(sessionId,RoleConstants.MODERATOR));
-
-		// Generate a subscriber token that has connection data....
-
-		// Use the RoleConstants value appropriate for the client.
-		String role = RoleConstants.SUBSCRIBER;
-
-		// Replace with meaningful metadata for the client.
-		String connectionData = "username=Bob,userLevel=4";
-		String token = sdk.generate_token(sessionId, role, null, connectionData);
-		System.out.println(token);
-
-	}
-=======
 class Sample {
     public static void main(String argv[]) throws OpenTokException {
         int API_KEY = 0; // Replace with your OpenTok API key (see http://dashboard.tokbox.com).
@@ -89,5 +41,4 @@
         String token = sessionId.generateToken(role, 0, connectionData);
         System.out.println(token);
     }
->>>>>>> a42c8f59
 }