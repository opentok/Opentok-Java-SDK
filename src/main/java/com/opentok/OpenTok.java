/**
 * OpenTok Java SDK
 * Copyright (C) 2018 TokBox, Inc.
 * http://www.tokbox.com
 *
 * Licensed under The MIT License (MIT). See LICENSE file for more information.
 */
package com.opentok;

import com.fasterxml.jackson.core.JsonProcessingException;
import com.fasterxml.jackson.databind.ObjectMapper;
import com.fasterxml.jackson.databind.ObjectReader;
import com.opentok.exception.InvalidArgumentException;
import com.opentok.exception.OpenTokException;
import com.opentok.exception.RequestException;
import com.opentok.util.Crypto;
import com.opentok.util.HttpClient;
import com.opentok.util.HttpClient.ProxyAuthScheme;

import java.io.IOException;
import java.io.UnsupportedEncodingException;
import java.net.Proxy;
import java.util.Collection;
import java.util.List;
import java.util.Map;

/**
* Contains methods for creating OpenTok sessions, generating tokens, and working with archives.
* <p>
* To create a new OpenTok object, call the OpenTok constructor with your OpenTok API key
* and the API secret for your <a href="https://tokbox.com/account">TokBox account</a>. Do not publicly share
* your API secret. You will use it with the OpenTok constructor (only on your web
* server) to create OpenTok sessions.
* <p>
* Be sure to include the entire OpenTok server SDK on your web server.
*/
public class OpenTok {

    private int apiKey;
    private String apiSecret;
    protected HttpClient client;
    static protected ObjectReader archiveReader = new ObjectMapper()
            .readerFor(Archive.class);
    static protected ObjectReader archiveListReader = new ObjectMapper()
            .readerFor(ArchiveList.class);
    static protected ObjectReader createdSessionReader = new ObjectMapper()
            .readerFor(CreatedSession[].class);
    static protected ObjectReader streamReader = new ObjectMapper()
            .readerFor(Stream.class);
    static protected ObjectReader streamListReader = new ObjectMapper()
            .readerFor(StreamList.class);
    static final String defaultApiUrl = "https://api.opentok.com";

    /**
     * Creates an OpenTok object.
     *
     * @param apiKey Your OpenTok API key. (See your <a href="https://tokbox.com/account">TokBox account page</a>.)
     * @param apiSecret Your OpenTok API secret. (See your <a href="https://tokbox.com/account">TokBox account page</a>.)
     */
    public OpenTok(int apiKey, String apiSecret) {
        this.apiKey = apiKey;
        this.apiSecret = apiSecret.trim();
        this.client = new HttpClient.Builder(apiKey, apiSecret).build();
    }
    
    private OpenTok(int apiKey, String apiSecret, HttpClient httpClient) {
        this.apiKey = apiKey;
        this.apiSecret = apiSecret.trim();
        this.client = httpClient;
    }

    /**
     * Creates a token for connecting to an OpenTok session. In order to authenticate a user
     * connecting to an OpenTok session, the client passes a token when connecting to the session.
     * <p>
     * The following example shows how to obtain a token that has a role of "subscriber" and
     * that has a connection metadata string:
     * <p>
     * <pre>
     * import com.opentok.Role;
     * import com.opentok.TokenOptions;
     *
     * class Test {
     *     public static void main(String argv[]) throws OpenTokException {
     *         int API_KEY = 0; // Replace with your OpenTok API key (see https://tokbox.com/account).
     *         String API_SECRET = ""; // Replace with your OpenTok API secret.
     *         OpenTok sdk = new OpenTok(API_KEY, API_SECRET);
     *
     *         //Generate a basic session. Or you could use an existing session ID.
     *         String sessionId = System.out.println(sdk.createSession());
     *
     *         // Replace with meaningful metadata for the connection.
     *         String connectionMetadata = "username=Bob,userLevel=4";
     *
     *         // Use the Role value appropriate for the user.
     *         String role = Role.SUBSCRIBER;
     *
     *         // Generate a token:
     *         TokenOptions options = new TokenOptions.Buider().role(role).data(connectionMetadata).build();
     *         String token = sdk.generateToken(sessionId, options);
     *         System.out.println(token);
     *     }
     * }
     * </pre>
     * <p>
     * For testing, you can also generate tokens by logging in to your <a href="https://tokbox.com/account">TokBox account</a>.
     *
     * @param sessionId The session ID corresponding to the session to which the user will connect.
     *
     * @param tokenOptions This TokenOptions object defines options for the token.
     * These include the following:
     *
     * <ul>
     *    <li>The role of the token (subscriber, publisher, or moderator)</li>
     *    <li>The expiration time of the token</li>
     *    <li>Connection data describing the end-user</li>
     * </ul>
     *
     * @return The token string.
     */
    public String generateToken(String sessionId, TokenOptions tokenOptions) throws OpenTokException {
        List<String> sessionIdParts = null;
        if (sessionId == null || sessionId == "") {
            throw new InvalidArgumentException("Session not valid");
        }

        try {
            sessionIdParts = Crypto.decodeSessionId(sessionId);
        } catch (UnsupportedEncodingException e) {
            throw new InvalidArgumentException("Session ID was not valid");
        }
        if (!sessionIdParts.contains(Integer.toString(this.apiKey))) {
            throw new InvalidArgumentException("Session ID was not valid");
        }

        // NOTE: kind of wasteful of a Session instance
        Session session = new Session(sessionId, apiKey, apiSecret);
        return session.generateToken(tokenOptions);
    }

    /**
     * Creates a token for connecting to an OpenTok session, using the default settings. The default
     * settings are the following:
     *
     * <ul>
     *   <li>The token is assigned the role of publisher.</li>
     *   <li>The token expires 24 hours after it is created.</li>
     *   <li>The token includes no connection data.</li>
     * </ul>
     *
     * <p>
     * The following example shows how to generate a token that has the default settings:
     * <p>
     * <pre>
     * import com.opentok.OpenTok;
     *
     * class Test {
     *     public static void main(String argv[]) throws OpenTokException {
     *         int API_KEY = 0; // Replace with your OpenTok API key (see https://tokbox.com/account).
     *         String API_SECRET = ""; // Replace with your OpenTok API secret.
     *         OpenTok sdk = new OpenTok(API_KEY, API_SECRET);
     *
     *         //Generate a basic session. Or you could use an existing session ID.
     *         String sessionId = System.out.println(sdk.createSession().getSessionId());
     *
     *         String token = sdk.generateToken(sessionId);
     *         System.out.println(token);
     *     }
     * }
     * </pre>
     * @param sessionId The session ID corresponding to the session to which the user will connect.
     *
     * @return The token string.
     *
     * @see #generateToken(String, TokenOptions)
     */
    public String generateToken(String sessionId) throws OpenTokException {
        return generateToken(sessionId, new TokenOptions.Builder().build());
    }

    /**
     * Creates a new OpenTok session.
     * <p>
     * For example, when using the OpenTok.js library, use the session ID when calling the
     * <a href="http://tokbox.com/opentok/libraries/client/js/reference/OT.html#initSession">
     * OT.initSession()</a> method (to initialize an OpenTok session).
     * <p>
     * OpenTok sessions do not expire. However, authentication tokens do expire (see the
     * {@link #generateToken(String, TokenOptions)} method). Also note that sessions cannot
     * explicitly be destroyed.
     * <p>
     * A session ID string can be up to 255 characters long.
     * <p>
     * Calling this method results in an {@link com.opentok.exception.OpenTokException} in
     * the event of an error. Check the error message for details.
     * <p>
     * The following code creates a session that attempts to send streams directly between clients
     * (falling back to use the OpenTok TURN server to relay streams if the clients cannot connect):
     *
     * <pre>
     * import com.opentok.MediaMode;
     * import com.opentok.OpenTok;
     * import com.opentok.Session;
     * import com.opentok.SessionProperties;
     *
     * class Test {
     *     public static void main(String argv[]) throws OpenTokException {
     *         int API_KEY = 0; // Replace with your OpenTok API key.
     *         String API_SECRET = ""; // Replace with your OpenTok API secret.
     *         OpenTok sdk = new OpenTok(API_KEY, API_SECRET);
     *
     *         SessionProperties sp = new SessionProperties().Builder()
     *           .mediaMode(MediaMode.RELAYED).build();
     *
     *         Session session = sdk.createSession(sp);
     *         System.out.println(session.getSessionId());
     *     }
     * }
     * </pre>
     *
     * You can also create a session using the <a href="http://www.tokbox.com/opentok/api/#session_id_production">OpenTok
     * REST API</a> or or by logging in to your
     * <a href="https://tokbox.com/account">TokBox account</a>.
     *
     * @param properties This SessionProperties object defines options for the session.
     * These include the following:
     *
     * <ul>
     *    <li>Whether the session's streams will be transmitted directly between peers or
     *    using the OpenTok Media Router.</li>
     *
     *    <li>A location hint for the location of the OpenTok server to use for the session.</li>
     * </ul>
     *
     * @return A Session object representing the new session. Call the <code>getSessionId()</code>
     * method of the Session object to get the session ID, which uniquely identifies the
     * session. You will use this session ID in the client SDKs to identify the session.
     */
    public Session createSession(SessionProperties properties) throws OpenTokException {
        final SessionProperties _properties = properties != null ? properties : new SessionProperties.Builder().build();
        final Map<String, Collection<String>> params = _properties.toMap();
        final String response = this.client.createSession(params);

        try {
            CreatedSession[] sessions = createdSessionReader.readValue(response);
            // A bit ugly, but API response should include an array with one session
            if (sessions.length != 1) {
                throw new OpenTokException(String.format("Unexpected number of sessions created %d", sessions.length));
            }
            return new Session(sessions[0].getId(), apiKey, apiSecret, _properties);
        } catch (IOException e) {
            throw new OpenTokException("Cannot create session. Could not read the response: " + response);
        }
    }

    /**
     * Creates an OpenTok session with the default settings:
     *
     * <p>
     * <ul>
     *     <li>The media mode is "relayed". The session will attempt to transmit streams
     *        directly between clients. If two clients cannot send and receive each others'
     *        streams, due to firewalls on the clients' networks, their streams will be
     *        relayed  using the OpenTok TURN Server.</li>
     *     <li>The session uses the first client connecting to determine the location of the
     *        OpenTok server to use.</li>
     * </ul>
     *
     * <p>
     * The following example creates a session that uses the default settings:
     *
     * <pre>
     * import com.opentok.OpenTok;
     * import com.opentok.SessionProperties;
     *
     * class Test {
     *     public static void main(String argv[]) throws OpenTokException {
     *         int API_KEY = 0; // Replace with your OpenTok API key.
     *         String API_SECRET = ""; // Replace with your OpenTok API secret.
     *         OpenTok sdk = new OpenTok(API_KEY, API_SECRET);
     *
     *         String sessionId = sdk.createSession();
     *         System.out.println(sessionId);
     *     }
     * }
     * </pre>
     *
     * @return A Session object representing the new session. Call the <code>getSessionId()</code>
     * method of the Session object to get the session ID, which uniquely identifies the
     * session. You will use this session ID in the client SDKs to identify the session.
     *
     * @see #createSession(SessionProperties)
     */
    public Session createSession() throws OpenTokException {
        return createSession(null);
    }

    public void signal(String sessionId, SignalProperties props) throws OpenTokException , RequestException, InvalidArgumentException {

        if (sessionId == null || sessionId.isEmpty() ) {
            throw new InvalidArgumentException("Session string null or empty");
        }
        try {
            this.client.signal(sessionId,null,props);

        } catch (Exception e)
        {
            throw e;
        }

    }

    public void signal(String sessionId, String connectionId, SignalProperties props) throws OpenTokException , RequestException , InvalidArgumentException {

        if (sessionId == null || sessionId.isEmpty() || connectionId == null || connectionId.isEmpty()) {
            throw new InvalidArgumentException("Session or Connection string null or empty");
        }
        try {
            this.client.signal(sessionId, connectionId, props);

        } catch (Exception e)
        {
            throw e;
        }

    }
    /**
     * Gets an {@link Archive} object for the given archive ID.
     *
     * @param archiveId The archive ID.
     * @return The {@link Archive} object.
     */
    public Archive getArchive(String archiveId) throws OpenTokException {
        String archive = this.client.getArchive(archiveId);
        try {
            return archiveReader.readValue(archive);
        } catch (Exception e) {
            throw new RequestException("Exception mapping json: " + e.getMessage());
        }

    }

    /**
     * Returns a List of {@link Archive} objects, representing archives that are both
     * both completed and in-progress, for your API key. This list is limited to 1000 archives
     * starting with the first archive recorded. For a specific range of archives, call
     * {@link #listArchives(int offset, int count)}.
     *
     * @return A List of {@link Archive} objects.
     */
    public ArchiveList listArchives() throws OpenTokException {
        return listArchives(0, 1000);
    }

    /**
     * Returns a List of {@link Archive} objects, representing archives that are both
     * both completed and in-progress, for your API key.
     *
     * @param offset The index offset of the first archive. 0 is offset of the most recently started
     * archive.
     * 1 is the offset of the archive that started prior to the most recent archive.
     * @param count The number of archives to be returned. The maximum number of archives returned
     * is 1000.
     * @return A List of {@link Archive} objects.
     */
    public ArchiveList listArchives(int offset, int count) throws OpenTokException {
        String archives = this.client.getArchives(offset, count);
        try {
            return archiveListReader.readValue(archives);
        } catch (JsonProcessingException e) {
            throw new RequestException("Exception mapping json: " + e.getMessage());
        } catch (IOException e) {
            throw new RequestException("Exception mapping json: " + e.getMessage());
        }
    }

    /***
     * Returns a List of {@link Archive} objects, representing archives that are both both completed and in-progress,
     * for your API key.
     *
     * @param sessionId
     *            The sessionId for which archives should be retrieved.
     * @return A List of {@link Archive} objects.
     */
    public ArchiveList listArchives(String sessionId) throws RequestException {
        String archives = this.client.getArchives(sessionId);
        try {
            return archiveListReader.readValue(archives);
        } catch (Exception e) {
            throw new RequestException("Exception mapping json: " + e.getMessage());
        }
    }

    /**
     * Starts archiving an OpenTok session. This version of the <code>startArchive()</code> method
     * lets you disable audio or video recording.
     * <p>
     * Clients must be actively connected to the OpenTok session for you to successfully start
     * recording an archive.
     * <p>
     * You can only record one archive at a time for a given session. You can only record archives
     * of sessions that use the OpenTok Media Router (sessions with the
     * <a href="http://tokbox.com/opentok/tutorials/create-session/#media-mode">media mode</a>
     * set to routed); you cannot archive sessions with the media mode set to relayed.
     * <p>
     * For more information on archiving, see the
     * <a href="https://tokbox.com/opentok/tutorials/archiving/">OpenTok archiving</a>
     * programming guide.
     * 
     * @param sessionId The session ID of the OpenTok session to archive.
     * 
     * @param properties This ArchiveProperties object defines options for the archive.
     *
     * @return The Archive object. This object includes properties defining the archive, including the archive ID.
     */
    public Archive startArchive(String sessionId, ArchiveProperties properties) throws OpenTokException {
        if (sessionId == null || sessionId == "") {
            throw new InvalidArgumentException("Session not valid");
        }
        // TODO: do validation on sessionId and name
        String archive = this.client.startArchive(sessionId, properties);
        try {
            return archiveReader.readValue(archive);
        } catch (Exception e) {
            throw new RequestException("Exception mapping json: " + e.getMessage());
        }
    }

	public Archive startArchive(String sessionId) throws OpenTokException {
        return startArchive(sessionId, new ArchiveProperties.Builder().build());
    }

    public Archive startArchive(String sessionId, String name) throws OpenTokException {
        ArchiveProperties properties = new ArchiveProperties.Builder().name(name).build();
        return startArchive(sessionId, properties);
    }

    /**
     * Stops an OpenTok archive that is being recorded.
     * <p>
     * Archives automatically stop recording after 120 minutes or when all clients have disconnected
     * from the session being archived.
     *
     * @param archiveId The archive ID of the archive you want to stop recording.
     * @return The Archive object corresponding to the archive being stopped.
     */
    public Archive stopArchive(String archiveId) throws OpenTokException {

        String archive = this.client.stopArchive(archiveId);
        try {
            return archiveReader.readValue(archive);
        } catch (Exception e) {
            throw new RequestException("Exception mapping json: " + e.getMessage());
        }
    }
    
    /**
     * Deletes an OpenTok archive.
     * <p>
     * You can only delete an archive which has a status of "available" or "uploaded". Deleting an
     * archive removes its record from the list of archives. For an "available" archive, it also
     * removes the archive file, making it unavailable for download.
     *
     * @param archiveId The archive ID of the archive you want to delete.
     */
    public void deleteArchive(String archiveId) throws OpenTokException {
        this.client.deleteArchive(archiveId);
    }

    /**
<<<<<<< HEAD
     * Disconnect a client from an OpenTok session
     * <p>
     * Use this API to forcibly terminate a connection of a session.
     *
     * @param sessionId The session ID of the connection
     * @param  connectionId The connection ID to disconnect
     */
    public void forceDisconnect(String sessionId, String connectionId) throws OpenTokException , InvalidArgumentException, RequestException {
        if (sessionId == null || sessionId.isEmpty() || connectionId == null || connectionId.isEmpty()) {
            throw new InvalidArgumentException("Session or Connection string null or empty");
        }
        try {
            this.client.forceDisconnect(sessionId, connectionId);

        } catch (Exception e)
        {
            throw e;
=======
     * Gets an {@link Stream} object for the given sessionId and streamId.
     *
     * @param sessionId The session ID.
     * @param streamId The stream ID.
     * @return The {@link Stream} object.
     */
    public Stream getStream(String sessionId, String streamId) throws OpenTokException {
        String stream = this.client.getStream(sessionId, streamId);
        try {
            return streamReader.readValue(stream);
        } catch (Exception e) {
            throw new RequestException("Exception mapping json: " + e.getMessage());
        }
    }

    /**
     * Gets a list of {@link Stream} object for the given session ID.
     *
     * @param sessionId The session ID.
     *
     * @return The list of {@link Stream} objects.
     */
    public StreamList listStreams(String sessionId) throws OpenTokException {
        String streams = this.client.listStreams(sessionId);
        try {
            return streamListReader.readValue(streams);
        } catch (JsonProcessingException e) {
            throw new RequestException("Exception mapping json: " + e.getMessage());
        } catch (IOException e) {
            throw new RequestException("Exception mapping json: " + e.getMessage());
>>>>>>> ae9b9f7b
        }
    }

    public static class Builder {
        private int apiKey;
        private String apiSecret;
        private String apiUrl;
        private Proxy proxy;
        private ProxyAuthScheme proxyAuthScheme;
        private String principal;
        private String password;
        
        public Builder(int apiKey, String apiSecret) {
            this.apiKey = apiKey;
            this.apiSecret = apiSecret;
        }
        
        public Builder apiUrl(String apiUrl) {
            this.apiUrl = apiUrl;
            return this;
        }
        
        public Builder proxy(Proxy proxy) {
            proxy(proxy, null, null, null);
            return this;
        }
        
        public Builder proxy(Proxy proxy, ProxyAuthScheme proxyAuthScheme, String principal, String password) {
            this.proxy = proxy;
            this.proxyAuthScheme = proxyAuthScheme;
            this.principal = principal;
            this.password = password;
            return this;
        }
        
        public OpenTok build() {
            HttpClient.Builder clientBuilder = new HttpClient.Builder(apiKey, apiSecret);
            
            if (this.apiUrl != null) {
                clientBuilder.apiUrl(this.apiUrl);
            }
            if (this.proxy != null) {
                clientBuilder.proxy(this.proxy, proxyAuthScheme, principal, password);
            }
            
            return new OpenTok(this.apiKey, this.apiSecret, clientBuilder.build());
        }
    }

    public void close() {
        this.client.close();
    }
}<|MERGE_RESOLUTION|>--- conflicted
+++ resolved
@@ -468,7 +468,6 @@
     }
 
     /**
-<<<<<<< HEAD
      * Disconnect a client from an OpenTok session
      * <p>
      * Use this API to forcibly terminate a connection of a session.
@@ -486,7 +485,11 @@
         } catch (Exception e)
         {
             throw e;
-=======
+        }
+    }
+
+
+    /**
      * Gets an {@link Stream} object for the given sessionId and streamId.
      *
      * @param sessionId The session ID.
@@ -517,7 +520,6 @@
             throw new RequestException("Exception mapping json: " + e.getMessage());
         } catch (IOException e) {
             throw new RequestException("Exception mapping json: " + e.getMessage());
->>>>>>> ae9b9f7b
         }
     }
 
