/**
 * OpenTok Java SDK
 * Copyright (C) 2018 TokBox, Inc.
 * http://www.tokbox.com
 *
 * Licensed under The MIT License (MIT). See LICENSE file for more information.
 */
package com.opentok;

import com.fasterxml.jackson.core.JsonProcessingException;
import com.fasterxml.jackson.databind.ObjectMapper;
import com.fasterxml.jackson.databind.ObjectReader;
import com.opentok.exception.InvalidArgumentException;
import com.opentok.exception.OpenTokException;
import com.opentok.exception.RequestException;
import com.opentok.util.Crypto;
import com.opentok.util.HttpClient;
import com.opentok.util.HttpClient.ProxyAuthScheme;
import org.apache.commons.lang.StringUtils;

import java.io.IOException;
import java.io.UnsupportedEncodingException;
import java.net.Proxy;
import java.util.Collection;
import java.util.List;
import java.util.Map;

/**
* Contains methods for creating OpenTok sessions, generating tokens, and working with archives.
* <p>
* To create a new OpenTok object, call the OpenTok constructor with your OpenTok API key
* and the API secret for your <a href="https://tokbox.com/account">TokBox account</a>. Do not publicly share
* your API secret. You will use it with the OpenTok constructor (only on your web
* server) to create OpenTok sessions.
* <p>
* Be sure to include the entire OpenTok server SDK on your web server.
*/
public class OpenTok {

    private int apiKey;
    private String apiSecret;
    protected HttpClient client;
    static protected ObjectReader archiveReader = new ObjectMapper()
            .readerFor(Archive.class);
    static protected ObjectReader archiveListReader = new ObjectMapper()
            .readerFor(ArchiveList.class);
    static protected ObjectReader createdSessionReader = new ObjectMapper()
            .readerFor(CreatedSession[].class);
    static protected ObjectReader streamReader = new ObjectMapper()
            .readerFor(Stream.class);
    static protected ObjectReader streamListReader = new ObjectMapper()
            .readerFor(StreamList.class);
<<<<<<< HEAD
    static protected ObjectReader broadcastReader = new ObjectMapper()
            .readerFor(Broadcast.class);
=======
    static protected ObjectReader sipReader = new ObjectMapper()
            .readerFor(Sip.class);
>>>>>>> 89875e29
    static final String defaultApiUrl = "https://api.opentok.com";

    /**
     * Creates an OpenTok object.
     *
     * @param apiKey Your OpenTok API key. (See your <a href="https://tokbox.com/account">TokBox account page</a>.)
     * @param apiSecret Your OpenTok API secret. (See your <a href="https://tokbox.com/account">TokBox account page</a>.)
     */
    public OpenTok(int apiKey, String apiSecret) {
        this.apiKey = apiKey;
        this.apiSecret = apiSecret.trim();
        this.client = new HttpClient.Builder(apiKey, apiSecret).build();
    }
    
    private OpenTok(int apiKey, String apiSecret, HttpClient httpClient) {
        this.apiKey = apiKey;
        this.apiSecret = apiSecret.trim();
        this.client = httpClient;
    }

    /**
     * Creates a token for connecting to an OpenTok session. In order to authenticate a user
     * connecting to an OpenTok session, the client passes a token when connecting to the session.
     * <p>
     * The following example shows how to obtain a token that has a role of "subscriber" and
     * that has a connection metadata string:
     * <p>
     * <pre>
     * import com.opentok.Role;
     * import com.opentok.TokenOptions;
     *
     * class Test {
     *     public static void main(String argv[]) throws OpenTokException {
     *         int API_KEY = 0; // Replace with your OpenTok API key (see https://tokbox.com/account).
     *         String API_SECRET = ""; // Replace with your OpenTok API secret.
     *         OpenTok sdk = new OpenTok(API_KEY, API_SECRET);
     *
     *         //Generate a basic session. Or you could use an existing session ID.
     *         String sessionId = System.out.println(sdk.createSession());
     *
     *         // Replace with meaningful metadata for the connection.
     *         String connectionMetadata = "username=Bob,userLevel=4";
     *
     *         // Use the Role value appropriate for the user.
     *         String role = Role.SUBSCRIBER;
     *
     *         // Generate a token:
     *         TokenOptions options = new TokenOptions.Buider().role(role).data(connectionMetadata).build();
     *         String token = sdk.generateToken(sessionId, options);
     *         System.out.println(token);
     *     }
     * }
     * </pre>
     * <p>
     * For testing, you can also generate tokens by logging in to your <a href="https://tokbox.com/account">TokBox account</a>.
     *
     * @param sessionId The session ID corresponding to the session to which the user will connect.
     *
     * @param tokenOptions This TokenOptions object defines options for the token.
     * These include the following:
     *
     * <ul>
     *    <li>The role of the token (subscriber, publisher, or moderator)</li>
     *    <li>The expiration time of the token</li>
     *    <li>Connection data describing the end-user</li>
     * </ul>
     *
     * @return The token string.
     */
    public String generateToken(String sessionId, TokenOptions tokenOptions) throws OpenTokException {
        List<String> sessionIdParts = null;
        if (sessionId == null || sessionId == "") {
            throw new InvalidArgumentException("Session not valid");
        }

        try {
            sessionIdParts = Crypto.decodeSessionId(sessionId);
        } catch (UnsupportedEncodingException e) {
            throw new InvalidArgumentException("Session ID was not valid");
        }
        if (!sessionIdParts.contains(Integer.toString(this.apiKey))) {
            throw new InvalidArgumentException("Session ID was not valid");
        }

        // NOTE: kind of wasteful of a Session instance
        Session session = new Session(sessionId, apiKey, apiSecret);
        return session.generateToken(tokenOptions);
    }

    /**
     * Creates a token for connecting to an OpenTok session, using the default settings. The default
     * settings are the following:
     *
     * <ul>
     *   <li>The token is assigned the role of publisher.</li>
     *   <li>The token expires 24 hours after it is created.</li>
     *   <li>The token includes no connection data.</li>
     * </ul>
     *
     * <p>
     * The following example shows how to generate a token that has the default settings:
     * <p>
     * <pre>
     * import com.opentok.OpenTok;
     *
     * class Test {
     *     public static void main(String argv[]) throws OpenTokException {
     *         int API_KEY = 0; // Replace with your OpenTok API key (see https://tokbox.com/account).
     *         String API_SECRET = ""; // Replace with your OpenTok API secret.
     *         OpenTok sdk = new OpenTok(API_KEY, API_SECRET);
     *
     *         //Generate a basic session. Or you could use an existing session ID.
     *         String sessionId = System.out.println(sdk.createSession().getSessionId());
     *
     *         String token = sdk.generateToken(sessionId);
     *         System.out.println(token);
     *     }
     * }
     * </pre>
     * @param sessionId The session ID corresponding to the session to which the user will connect.
     *
     * @return The token string.
     *
     * @see #generateToken(String, TokenOptions)
     */
    public String generateToken(String sessionId) throws OpenTokException {
        return generateToken(sessionId, new TokenOptions.Builder().build());
    }

    /**
     * Creates a new OpenTok session.
     * <p>
     * For example, when using the OpenTok.js library, use the session ID when calling the
     * <a href="http://tokbox.com/opentok/libraries/client/js/reference/OT.html#initSession">
     * OT.initSession()</a> method (to initialize an OpenTok session).
     * <p>
     * OpenTok sessions do not expire. However, authentication tokens do expire (see the
     * {@link #generateToken(String, TokenOptions)} method). Also note that sessions cannot
     * explicitly be destroyed.
     * <p>
     * A session ID string can be up to 255 characters long.
     * <p>
     * Calling this method results in an {@link com.opentok.exception.OpenTokException} in
     * the event of an error. Check the error message for details.
     * <p>
     * The following code creates a session that attempts to send streams directly between clients
     * (falling back to use the OpenTok TURN server to relay streams if the clients cannot connect):
     *
     * <pre>
     * import com.opentok.MediaMode;
     * import com.opentok.OpenTok;
     * import com.opentok.Session;
     * import com.opentok.SessionProperties;
     *
     * class Test {
     *     public static void main(String argv[]) throws OpenTokException {
     *         int API_KEY = 0; // Replace with your OpenTok API key.
     *         String API_SECRET = ""; // Replace with your OpenTok API secret.
     *         OpenTok sdk = new OpenTok(API_KEY, API_SECRET);
     *
     *         SessionProperties sp = new SessionProperties().Builder()
     *           .mediaMode(MediaMode.RELAYED).build();
     *
     *         Session session = sdk.createSession(sp);
     *         System.out.println(session.getSessionId());
     *     }
     * }
     * </pre>
     *
     * You can also create a session using the <a href="http://www.tokbox.com/opentok/api/#session_id_production">OpenTok
     * REST API</a> or or by logging in to your
     * <a href="https://tokbox.com/account">TokBox account</a>.
     *
     * @param properties This SessionProperties object defines options for the session.
     * These include the following:
     *
     * <ul>
     *    <li>Whether the session's streams will be transmitted directly between peers or
     *    using the OpenTok Media Router.</li>
     *
     *    <li>A location hint for the location of the OpenTok server to use for the session.</li>
     * </ul>
     *
     * @return A Session object representing the new session. Call the <code>getSessionId()</code>
     * method of the Session object to get the session ID, which uniquely identifies the
     * session. You will use this session ID in the client SDKs to identify the session.
     */
    public Session createSession(SessionProperties properties) throws OpenTokException {
        final SessionProperties _properties = properties != null ? properties : new SessionProperties.Builder().build();
        final Map<String, Collection<String>> params = _properties.toMap();
        final String response = this.client.createSession(params);

        try {
            CreatedSession[] sessions = createdSessionReader.readValue(response);
            // A bit ugly, but API response should include an array with one session
            if (sessions.length != 1) {
                throw new OpenTokException(String.format("Unexpected number of sessions created %d", sessions.length));
            }
            return new Session(sessions[0].getId(), apiKey, apiSecret, _properties);
        } catch (IOException e) {
            throw new OpenTokException("Cannot create session. Could not read the response: " + response);
        }
    }

    /**
     * Creates an OpenTok session with the default settings:
     *
     * <p>
     * <ul>
     *     <li>The media mode is "relayed". The session will attempt to transmit streams
     *        directly between clients. If two clients cannot send and receive each others'
     *        streams, due to firewalls on the clients' networks, their streams will be
     *        relayed  using the OpenTok TURN Server.</li>
     *     <li>The session uses the first client connecting to determine the location of the
     *        OpenTok server to use.</li>
     * </ul>
     *
     * <p>
     * The following example creates a session that uses the default settings:
     *
     * <pre>
     * import com.opentok.OpenTok;
     * import com.opentok.SessionProperties;
     *
     * class Test {
     *     public static void main(String argv[]) throws OpenTokException {
     *         int API_KEY = 0; // Replace with your OpenTok API key.
     *         String API_SECRET = ""; // Replace with your OpenTok API secret.
     *         OpenTok sdk = new OpenTok(API_KEY, API_SECRET);
     *
     *         String sessionId = sdk.createSession();
     *         System.out.println(sessionId);
     *     }
     * }
     * </pre>
     *
     * @return A Session object representing the new session. Call the <code>getSessionId()</code>
     * method of the Session object to get the session ID, which uniquely identifies the
     * session. You will use this session ID in the client SDKs to identify the session.
     *
     * @see #createSession(SessionProperties)
     */
    public Session createSession() throws OpenTokException {
        return createSession(null);
    }

    public void signal(String sessionId, SignalProperties props) throws OpenTokException , RequestException, InvalidArgumentException {

        if (sessionId == null || sessionId.isEmpty() ) {
            throw new InvalidArgumentException("Session string null or empty");
        }
        try {
            this.client.signal(sessionId,null,props);

        } catch (Exception e)
        {
            throw e;
        }

    }

    public void signal(String sessionId, String connectionId, SignalProperties props) throws OpenTokException , RequestException , InvalidArgumentException {

        if (sessionId == null || sessionId.isEmpty() || connectionId == null || connectionId.isEmpty()) {
            throw new InvalidArgumentException("Session or Connection string null or empty");
        }
        try {
            this.client.signal(sessionId, connectionId, props);

        } catch (Exception e)
        {
            throw e;
        }

    }
    /**
     * Gets an {@link Archive} object for the given archive ID.
     *
     * @param archiveId The archive ID.
     * @return The {@link Archive} object.
     */
    public Archive getArchive(String archiveId) throws OpenTokException {
        String archive = this.client.getArchive(archiveId);
        try {
            return archiveReader.readValue(archive);
        } catch (Exception e) {
            throw new RequestException("Exception mapping json: " + e.getMessage());
        }

    }

    /**
     * Returns a List of {@link Archive} objects, representing archives that are both
     * both completed and in-progress, for your API key. This list is limited to 1000 archives
     * starting with the first archive recorded. For a specific range of archives, call
     * {@link #listArchives(int offset, int count)}.
     *
     * @return A List of {@link Archive} objects.
     */
    public ArchiveList listArchives() throws OpenTokException {
        return listArchives("", 0, 1000);
    }

    /**
     * Returns a List of {@link Archive} objects, representing archives that are both
     * both completed and in-progress, for your API key.
     *
     * @param sessionId The sessionid of the session which started or automatically enabled archiving.
     *                  If the session is null or empty it will be omitted.
     * @return A List of {@link Archive} objects.
     */
    public ArchiveList listArchives(String sessionId) throws OpenTokException {
        if (sessionId == null || sessionId.isEmpty() ) {
            throw new InvalidArgumentException("Session Id cannot be null or empty");
        }
        return listArchives(sessionId, 0, 1000);
    }

    /**
     * Returns a List of {@link Archive} objects, representing archives that are both
     * both completed and in-progress, for your API key.
     *
     * @param offset The index offset of the first archive. 0 is offset of the most recently started
     * archive.
     * 1 is the offset of the archive that started prior to the most recent archive.
     * @param count The number of archives to be returned. The maximum number of archives returned
     * is 1000.
     * @return A List of {@link Archive} objects.
     */
    public ArchiveList listArchives(int offset, int count) throws OpenTokException {
        return listArchives("", offset, count);
    }

    /**
     * Returns a List of {@link Archive} objects, representing archives that are both
     * both completed and in-progress, for your API key.
     *
     * @param offset The index offset of the first archive. 0 is offset of the most recently started
     * archive.
     * 1 is the offset of the archive that started prior to the most recent archive.
     * @param count The number of archives to be returned. The maximum number of archives returned
     * is 1000.
     * @param sessionId The sessionid of the session which started or automatically enabled archiving.
     *
     * @return A List of {@link Archive} objects.
     */
    public ArchiveList listArchives(String sessionId, int offset, int count) throws OpenTokException {
        String archives = this.client.getArchives(sessionId, offset, count);
        try {
            return archiveListReader.readValue(archives);
        } catch (JsonProcessingException e) {
            throw new RequestException("Exception mapping json: " + e.getMessage());
        } catch (IOException e) {
            throw new RequestException("Exception mapping json: " + e.getMessage());
        }
    }

    /**
     * Starts archiving an OpenTok session. This version of the <code>startArchive()</code> method
     * lets you disable audio or video recording.
     * <p>
     * Clients must be actively connected to the OpenTok session for you to successfully start
     * recording an archive.
     * <p>
     * You can only record one archive at a time for a given session. You can only record archives
     * of sessions that use the OpenTok Media Router (sessions with the
     * <a href="https://tokbox.com/developer/guides/create-session/#media-mode">media mode</a>
     * set to routed); you cannot archive sessions with the media mode set to relayed.
     * <p>
     * For more information on archiving, see the
     * <a href="https://tokbox.com/developer/guides//archiving/">OpenTok archiving</a>
     * developer guide.
     * 
     * @param sessionId The session ID of the OpenTok session to archive.
     * 
     * @param properties This ArchiveProperties object defines options for the archive.
     *
     * @return The Archive object. This object includes properties defining the archive, including the archive ID.
     */
    public Archive startArchive(String sessionId, ArchiveProperties properties) throws OpenTokException {
        if (sessionId == null || sessionId == "") {
            throw new InvalidArgumentException("Session not valid");
        }
        Boolean hasResolution =  properties != null && properties.resolution() != null && !properties.resolution().isEmpty();
        if(properties != null && properties.outputMode().equals(Archive.OutputMode.INDIVIDUAL) && hasResolution) {
            throw new InvalidArgumentException("The resolution cannot be specified for individual output mode.");
        }
        // TODO: do validation on sessionId and name
        String archive = this.client.startArchive(sessionId, properties);
        try {
            return archiveReader.readValue(archive);
        } catch (Exception e) {
            throw new RequestException("Exception mapping json: " + e.getMessage());
        }
    }

	public Archive startArchive(String sessionId) throws OpenTokException {
        return startArchive(sessionId, new ArchiveProperties.Builder().build());
    }

    public Archive startArchive(String sessionId, String name) throws OpenTokException {
        ArchiveProperties properties = new ArchiveProperties.Builder().name(name).build();
        return startArchive(sessionId, properties);
    }

    /**
     * Stops an OpenTok archive that is being recorded.
     * <p>
     * Archives automatically stop recording after 120 minutes or when all clients have disconnected
     * from the session being archived.
     *
     * @param archiveId The archive ID of the archive you want to stop recording.
     * @return The Archive object corresponding to the archive being stopped.
     */
    public Archive stopArchive(String archiveId) throws OpenTokException {

        String archive = this.client.stopArchive(archiveId);
        try {
            return archiveReader.readValue(archive);
        } catch (Exception e) {
            throw new RequestException("Exception mapping json: " + e.getMessage());
        }
    }
    
    /**
     * Deletes an OpenTok archive.
     * <p>
     * You can only delete an archive which has a status of "available" or "uploaded". Deleting an
     * archive removes its record from the list of archives. For an "available" archive, it also
     * removes the archive file, making it unavailable for download.
     *
     * @param archiveId The archive ID of the archive you want to delete.
     */
    public void deleteArchive(String archiveId) throws OpenTokException {
        this.client.deleteArchive(archiveId);
    }
    /**
     * Sets the layout type for a composed archive. For a description of layout types, see
     *  <a href="https://tokbox.com/developer/guides/archiving/layout-control.html">Customizing
     *  the video layout for composed archives</a>.
     *
     * @param archiveId {String} The archive ID.
     *
     * @param properties This ArchiveProperties object defines options for the archive.
     *
     * The ArchiveProperties values has the following constraints:
     * Valid layout type values are "bestFit" (best fit), "custom" (custom), "horizontalPresentation" (horizontal presentation),
     * "pip" (picture-in-picture), and "verticalPresentation" (vertical presentation)).
     *  If you specify a "custom" layout type, set the stylesheet property to the stylesheet.
     *  (For other layout types, do not set the stylesheet property.)
     *  Refer https://tokbox.com/developer/rest/#change_composed_archive_layout for more details
     */
    public void setArchiveLayout(String archiveId, ArchiveProperties properties) throws OpenTokException {
        if (StringUtils.isEmpty(archiveId) || properties == null) {
            throw new InvalidArgumentException("ArchiveId is not valid or properties are null");
        }
        this.client.setArchiveLayout(archiveId, properties);
    }
    /**
     * Use this method to start a live streaming for an OpenTok session.
     * This broadcasts the session to an HLS (HTTP live streaming) or to RTMP streams.
     * <p>
     * To successfully start broadcasting a session, at least one client must be connected to the session.
     * <p>
     * You can only have one active live streaming broadcast at a time for a session
     * (however, having more than one would not be useful).
     * The live streaming broadcast can target one HLS endpoint and up to five RTMP servers simulteneously for a session.
     * You can only start live streaming for sessions that use the OpenTok Media Router (with the media mode set to routed);
     * you cannot use live streaming with sessions that have the media mode set to relayed OpenTok Media Router. See
     * <a href="https://tokbox.com/developer/guides/create-session/#media-mode">The OpenTok Media Router and media modes.</a>
     * <p>
     * For more information on broadcasting, see the
     * <a href="https://tokbox.com/developer/guides/broadcast/">Broadcast developer guide.</a>
     *
     * @param sessionId The session ID of the broadcasting session
     *
     * @param properties This BroadcastProperties object defines options for the broadcast.
     *
     * @return The Broadcast object. This object includes properties defining the archive, including the archive ID.
     */
    public Broadcast startBroadcast(String sessionId, BroadcastProperties properties) throws OpenTokException {
        if (StringUtils.isEmpty(sessionId) || (properties ==  null)) {
            throw new InvalidArgumentException("Session not valid or broadcast properties is null");
        }

        String broadcast = this.client.startBroadcast(sessionId, properties);
        try {
            return broadcastReader.readValue(
                    broadcast);
        } catch (Exception e) {
            throw new RequestException("Exception mapping json: " + e.getMessage());
        }
    }

    /**
     * Use this method to stop a live broadcast of an OpenTok session.
     * Note that broadcasts automatically stop 120 minutes after they are started.
     * <p>
     * For more information on broadcasting, see the
     * <a href="https://tokbox.com/developer/guides/broadcast/">Broadcast developer guide.</a>
     *
     * @param broadcastId The broadcast ID of the broadcasting session
     *
     * @return The Broadcast object. This object includes properties defining the archive, including the archive ID.
     */
    public Broadcast stopBroadcast(String broadcastId) throws OpenTokException {
        if (StringUtils.isEmpty(broadcastId)) {
            throw new InvalidArgumentException("Broadcast id is null or empty");
        }
        String broadcast = this.client.stopBroadcast(broadcastId);
        try {
            return broadcastReader.readValue(broadcast);
        } catch (Exception e) {
            throw new RequestException("Exception mapping json: " + e.getMessage());
        }
    }

    /**
     * Gets an {@link Broadcast} object for the given broadcast ID.
     *
     * @param broadcastId The broadcast ID.
     * @return The {@link Broadcast} object.
     */
    public Broadcast getBroadcast(String broadcastId) throws OpenTokException {
        if(StringUtils.isEmpty(broadcastId)) {
            throw new InvalidArgumentException("Broadcast id is null or empty");
        }
        String stream = this.client.getBroadcast(broadcastId);
        try {
            return broadcastReader.readValue(stream);
        } catch (Exception e) {
            throw new RequestException("Exception mapping json: " + e.getMessage());
        }
    }
    /**
     * Sets the layout type for the broadcast. For a description of layout types, see
     *  <a href="https://tokbox.com/developer/guides/archiving/layout-control.html">Customizing
     *  the video layout for composed archives</a>.
     *
     * @param broadcastId {String} The broadcast ID.
     *
     * @param properties This BroadcastProperties object defines options for the archive.
     *
     * The ArchiveProperties values has the following constraints:
     * Valid layout type values are "bestFit" (best fit), "custom" (custom), "horizontalPresentation" (horizontal presentation),
     * "pip" (picture-in-picture), and "verticalPresentation" (vertical presentation)).
     *  If you specify a "custom" layout type, set the stylesheet property to the stylesheet.
     *  (For other layout types, do not set the stylesheet property.)
     *  Refer https://tokbox.com/developer/rest/#change_composed_archive_layout for more details
     */
    public void setBroadcastLayout(String broadcastId, BroadcastProperties properties) throws OpenTokException {
        if (StringUtils.isEmpty(broadcastId) || properties == null) {
            throw new InvalidArgumentException("BroadcastId is not valid or properties are null");
        }
        this.client.setBroadcastLayout(broadcastId, properties);
    }
    /**
     * Sets the layout class list for streams in a session. Layout classes are used in
     * the layout for composed archives and live streaming broadcasts. For more information, see
     * <a href="https://tokbox.com/developer/guides/archiving/layout-control.html">Customizing
     * the video layout for composed archives</a> and
     * <a href="https://tokbox.com/developer/guides/broadcast/live-streaming/#configuring-video-layout-for-opentok-live-streaming-broadcasts">Configuring
     * video layout for OpenTok live streaming broadcasts</a>.
     *
     * <p>
     * You can set the initial layout class list for streams published by a client when you generate
     * used by the client. See the {@link #generateToken(String, TokenOptions)} method.
     *
     * @param sessionId {String} The session ID of the session the streams belong to.
     *
     * @param properties This StreamListProperties object defines class lists for one or more
     * streams in the session.
     */
    public void setStreamLayouts(String sessionId, StreamListProperties properties) throws OpenTokException {
        if (StringUtils.isEmpty(sessionId) || properties == null) {
            throw new InvalidArgumentException("SessionId is not valid or properties are null");
        }
        this.client.setStreamLayouts(sessionId, properties);
    }

    /**
     * Disconnect a client from an OpenTok session
     * <p>
     * Use this API to forcibly terminate a connection of a session.
     *
     * @param sessionId The session ID of the connection
     * @param  connectionId The connection ID to disconnect
     */
    public void forceDisconnect(String sessionId, String connectionId) throws OpenTokException , InvalidArgumentException, RequestException {
        if (sessionId == null || sessionId.isEmpty() || connectionId == null || connectionId.isEmpty()) {
            throw new InvalidArgumentException("Session or Connection string null or empty");
        }
        try {
            this.client.forceDisconnect(sessionId, connectionId);

        } catch (Exception e)
        {
            throw e;
        }
    }


    /**
     * Gets an {@link Stream} object for the given sessionId and streamId.
     *
     * @param sessionId The session ID.
     * @param streamId The stream ID.
     * @return The {@link Stream} object.
     */
    public Stream getStream(String sessionId, String streamId) throws OpenTokException {
        String stream = this.client.getStream(sessionId, streamId);
        try {
            return streamReader.readValue(stream);
        } catch (Exception e) {
            throw new RequestException("Exception mapping json: " + e.getMessage());
        }
    }

    /**
     * Gets a list of {@link Stream} object for the given session ID.
     *
     * @param sessionId The session ID.
     *
     * @return The list of {@link Stream} objects.
     */
    public StreamList listStreams(String sessionId) throws OpenTokException {
        String streams = this.client.listStreams(sessionId);
        try {
            return streamListReader.readValue(streams);
        } catch (JsonProcessingException e) {
            throw new RequestException("Exception mapping json: " + e.getMessage());
        } catch (IOException e) {
            throw new RequestException("Exception mapping json: " + e.getMessage());
        }
    }

    /**
     * Gets a list of {@link Stream} object for the given session ID.
     *
     * @param sessionId The session ID.
     * @param token The token.
     * @param properties The SipProperties.
     * @return The  {@link Sip} object.
     */
    public Sip dial(String sessionId, String token, SipProperties properties) throws OpenTokException {
        if((StringUtils.isEmpty(sessionId) || StringUtils.isEmpty(token) || properties == null || StringUtils.isEmpty(properties.sipUri()))) {
            throw  new InvalidArgumentException ("Session id or token is null or empty or sip properties is null or sip uri empty or null.");
        }
        String sip = this.client.sipDial(sessionId,token,properties);
        try {
            return sipReader.readValue(sip);
        } catch (JsonProcessingException e) {
            throw new RequestException("Exception mapping json: " + e.getMessage());
        } catch (IOException e) {
            throw new RequestException("Exception mapping json: " + e.getMessage());
        }
    }
    public static class Builder {
        private int apiKey;
        private String apiSecret;
        private String apiUrl;
        private Proxy proxy;
        private ProxyAuthScheme proxyAuthScheme;
        private String principal;
        private String password;
        
        public Builder(int apiKey, String apiSecret) {
            this.apiKey = apiKey;
            this.apiSecret = apiSecret;
        }
        
        public Builder apiUrl(String apiUrl) {
            this.apiUrl = apiUrl;
            return this;
        }
        
        public Builder proxy(Proxy proxy) {
            proxy(proxy, null, null, null);
            return this;
        }
        
        public Builder proxy(Proxy proxy, ProxyAuthScheme proxyAuthScheme, String principal, String password) {
            this.proxy = proxy;
            this.proxyAuthScheme = proxyAuthScheme;
            this.principal = principal;
            this.password = password;
            return this;
        }
        
        public OpenTok build() {
            HttpClient.Builder clientBuilder = new HttpClient.Builder(apiKey, apiSecret);
            
            if (this.apiUrl != null) {
                clientBuilder.apiUrl(this.apiUrl);
            }
            if (this.proxy != null) {
                clientBuilder.proxy(this.proxy, proxyAuthScheme, principal, password);
            }
            
            return new OpenTok(this.apiKey, this.apiSecret, clientBuilder.build());
        }
    }

    public void close() {
        this.client.close();
    }
}<|MERGE_RESOLUTION|>--- conflicted
+++ resolved
@@ -50,13 +50,10 @@
             .readerFor(Stream.class);
     static protected ObjectReader streamListReader = new ObjectMapper()
             .readerFor(StreamList.class);
-<<<<<<< HEAD
+    static protected ObjectReader sipReader = new ObjectMapper()
+            .readerFor(Sip.class);
     static protected ObjectReader broadcastReader = new ObjectMapper()
             .readerFor(Broadcast.class);
-=======
-    static protected ObjectReader sipReader = new ObjectMapper()
-            .readerFor(Sip.class);
->>>>>>> 89875e29
     static final String defaultApiUrl = "https://api.opentok.com";
 
     /**
