--- conflicted
+++ resolved
@@ -1,4 +1,3 @@
-<<<<<<< HEAD
 /**
  * OpenTok Java SDK
  * Copyright (C) 2015 TokBox, Inc.
@@ -6,9 +5,4 @@
  *
  * Licensed under The MIT License (MIT). See LICENSE file for more information.
  */
-/**
- * Defines values for token roles and peer-to-peer settings.
- */
-=======
->>>>>>> 953df9ff
 package com.opentok.constants;