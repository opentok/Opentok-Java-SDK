--- conflicted
+++ resolved
@@ -275,15 +275,11 @@
         public HttpClient build() {
             AsyncHttpClientConfig.Builder configBuilder = new AsyncHttpClientConfig.Builder()
                     .setUserAgent("Opentok-Java-SDK/" + Version.VERSION + " JRE/" + System.getProperty("java.version"))
-<<<<<<< HEAD
                     .addRequestFilter(new TokenAuthRequestFilter(this.apiKey, this.apiSecret));
-=======
-                    .addRequestFilter(new PartnerAuthRequestFilter(this.apiKey, this.apiSecret));
             if (this.apiUrl == null) {
                 this.apiUrl=DefaultApiUrl.DEFAULT_API_URI;
             }
             
->>>>>>> 6bd64611
             if (this.proxy != null) {
                 configBuilder.setProxyServer(createProxyServer(this.proxy));
             }
