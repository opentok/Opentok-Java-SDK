--- conflicted
+++ resolved
@@ -1,4 +1,3 @@
-<<<<<<< HEAD
 /**
  * OpenTok Java SDK
  * Copyright (C) 2015 TokBox, Inc.
@@ -6,14 +5,6 @@
  *
  * Licensed under The MIT License (MIT). See LICENSE file for more information.
  */
-/*
- * These unit tests require the opentok Java SDK.
- * https://github.com/opentok/Opentok-Java-SDK.git
- * 
- */
-
-=======
->>>>>>> 953df9ff
 package com.opentok.test;
 
 import java.io.UnsupportedEncodingException;
