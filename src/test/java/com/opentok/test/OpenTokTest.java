--- conflicted
+++ resolved
@@ -1567,7 +1567,6 @@
         Helpers.verifyUserAgent();
     }
 
-<<<<<<< HEAD
     @Test
     public void testForceMuteStream() throws OpenTokException {
         String sessionID = "SESSIONID";
@@ -1616,8 +1615,6 @@
         Helpers.verifyUserAgent();
     }
 
-=======
->>>>>>> 8f84d60e
     @Test
     public void testListStreams() throws OpenTokException {
         String sessionID = "SESSIONID";
@@ -2146,11 +2143,8 @@
                 .userName("username")
                 .password("password")
                 .secure(true)
-<<<<<<< HEAD
-=======
                 .video(true)
                 .observeForceMute(true)
->>>>>>> 8f84d60e
                 .build();
         Sip sip = sdk.dial(sessionId, token, properties);
         assertNotNull(sip);
@@ -2163,8 +2157,6 @@
         Helpers.verifyUserAgent();
     }
 
-<<<<<<< HEAD
-=======
     @Test
     public void testPlayDtmfAll() throws OpenTokException {
         String sessionId = "SESSIONID";
@@ -2201,7 +2193,6 @@
         Helpers.verifyUserAgent();
     }
 
->>>>>>> 8f84d60e
     @Test
     public void testforceDisconnect() throws OpenTokException {
         String sessionId = "SESSIONID";
