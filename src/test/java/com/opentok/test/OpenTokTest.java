/**
 * OpenTok Java SDK
 * Copyright (C) 2018 TokBox, Inc.
 * http://www.tokbox.com
 *
 * Licensed under The MIT License (MIT). See LICENSE file for more information.
 */
package com.opentok.test;

import com.github.tomakehurst.wiremock.WireMockServer;
import com.github.tomakehurst.wiremock.client.WireMock;
import com.github.tomakehurst.wiremock.core.WireMockConfiguration;
import com.github.tomakehurst.wiremock.junit.WireMockRule;
import com.opentok.*;
import com.opentok.Archive.OutputMode;
import com.opentok.exception.InvalidArgumentException;
import com.opentok.exception.OpenTokException;
import com.opentok.exception.RequestException;
import org.apache.commons.lang.StringUtils;
import org.junit.Before;
import org.junit.Rule;
import org.junit.Test;

import java.io.UnsupportedEncodingException;
import java.net.InetAddress;
import java.net.InetSocketAddress;
import java.net.Proxy;
import java.net.UnknownHostException;
import java.security.InvalidKeyException;
import java.security.NoSuchAlgorithmException;
import java.security.SignatureException;
import java.util.ArrayList;
import java.util.Arrays;
import java.util.Map;


import static com.github.tomakehurst.wiremock.client.WireMock.aResponse;
import static com.github.tomakehurst.wiremock.client.WireMock.any;
import static com.github.tomakehurst.wiremock.client.WireMock.delete;
import static com.github.tomakehurst.wiremock.client.WireMock.deleteRequestedFor;
import static com.github.tomakehurst.wiremock.client.WireMock.findAll;
import static com.github.tomakehurst.wiremock.client.WireMock.get;
import static com.github.tomakehurst.wiremock.client.WireMock.getRequestedFor;
import static com.github.tomakehurst.wiremock.client.WireMock.matching;
import static com.github.tomakehurst.wiremock.client.WireMock.post;
import static com.github.tomakehurst.wiremock.client.WireMock.postRequestedFor;
import static com.github.tomakehurst.wiremock.client.WireMock.stubFor;
import static com.github.tomakehurst.wiremock.client.WireMock.urlEqualTo;
import static com.github.tomakehurst.wiremock.client.WireMock.urlMatching;
import static com.github.tomakehurst.wiremock.client.WireMock.verify;
import static com.github.tomakehurst.wiremock.client.WireMock.equalTo;
import static com.github.tomakehurst.wiremock.client.WireMock.equalToJson;

import static org.hamcrest.CoreMatchers.instanceOf;
<<<<<<< HEAD
import static org.junit.Assert.assertEquals;
import static org.junit.Assert.assertNotNull;
import static org.junit.Assert.assertNull;
import static org.junit.Assert.assertThat;
import static org.junit.Assert.assertTrue;
import static org.junit.Assert.assertFalse;
=======
import static org.junit.Assert.*;
>>>>>>> ae9b9f7b

public class OpenTokTest {
    private final String SESSION_CREATE = "/session/create";
    private int apiKey = 123456;
    private String archivePath = "/v2/project/" + apiKey + "/archive";
    private String apiSecret = "1234567890abcdef1234567890abcdef1234567890";
    private String apiUrl = "http://localhost:8080";
    private OpenTok sdk;

<<<<<<< HEAD


=======
>>>>>>> ae9b9f7b
    @Rule
    public WireMockRule wireMockRule = new WireMockRule(8080);

    @Before
    public void setUp() throws OpenTokException {

        // read system properties for integration testing
        int anApiKey = 0;
        boolean useMockKey = false;
        String anApiKeyProp = System.getProperty("apiKey");
        String anApiSecret = System.getProperty("apiSecret");
        try {
            anApiKey = Integer.parseInt(anApiKeyProp);
        } catch (NumberFormatException e) {
            useMockKey = true;
        }

        if (!useMockKey && anApiSecret != null && !anApiSecret.isEmpty()) {
            // TODO: figure out when to turn mocking off based on this
            apiKey = anApiKey;
            apiSecret = anApiSecret;
            archivePath = "/v2/project/" + apiKey + "/archive";
        }
        sdk = new OpenTok.Builder(apiKey, apiSecret).apiUrl(apiUrl).build();
    }
    @Test
    public void testSignalAllConnections() throws OpenTokException {
        String sessionId = "SESSIONID";
        Boolean exceptionThrown = false;

        String path = "/v2/project/" + apiKey + "/session/" + sessionId + "/signal";
        stubFor(post(urlEqualTo(path))
                .willReturn(aResponse()
                        .withStatus(204)));

        SignalProperties properties = new SignalProperties.Builder().type("test").data("Signal test string").build();
        try {
            sdk.signal(sessionId, properties);
            verify(postRequestedFor(urlMatching(path)));
            verify(postRequestedFor(urlMatching(path))
                    .withHeader("Content-Type", equalTo("application/json")));

            verify(postRequestedFor(urlMatching(path))
                    .withRequestBody(equalToJson("{ \"type\":\"test\",\"data\":\"Signal test string\" }")));
            assertTrue(Helpers.verifyTokenAuth(apiKey, apiSecret,
                    findAll(postRequestedFor(urlMatching(path)))));
            Helpers.verifyUserAgent();
        } catch (Exception e) {
            exceptionThrown = true;
        }
        assertFalse(exceptionThrown);
    }

    @Test
    public void testSignalWithEmptySessionID() throws OpenTokException {
        String sessionId = "";
        String path = "/v2/project/" + apiKey + "/session/" + sessionId + "/signal";

        SignalProperties properties = new SignalProperties.Builder().type("test").data("Signal test string").build();
        try {
            sdk.signal(sessionId, properties);
        } catch (InvalidArgumentException e) {

            assertEquals(e.getMessage(),"Session string null or empty");
        }
    }

    @Test
    public void testSignalWithEmoji() throws OpenTokException  {
        String sessionId = "SESSIONID";
        String path = "/v2/project/" + apiKey + "/session/" + sessionId + "/signal";
        Boolean exceptionThrown = false;

        SignalProperties properties = new SignalProperties.Builder().type("test").data("\uD83D\uDE01").build();
        try {
            sdk.signal(sessionId, properties);
        } catch (RequestException e) {
            exceptionThrown = true;
        }
        assertTrue(exceptionThrown);
    }
    @Test
    public void testSignalSingleConnection() throws OpenTokException {
        String sessionId = "SESSIONID";
        String connectionId = "CONNECTIONID";
        Boolean exceptionThrown = false;
        String path = "/v2/project/" + apiKey + "/session/" + sessionId + "/connection/" + connectionId +"/signal";
        stubFor(post(urlEqualTo(path))
                .willReturn(aResponse()
                        .withStatus(204)));

        SignalProperties properties = new SignalProperties.Builder().type("test").data("Signal test string").build();
        try {
            sdk.signal(sessionId, connectionId, properties);

            verify(postRequestedFor(urlMatching(path)));
            verify(postRequestedFor(urlMatching(path))
                    .withHeader("Content-Type", equalTo("application/json")));

            verify(postRequestedFor(urlMatching(path))
                    .withRequestBody(equalToJson("{ \"type\":\"test\",\"data\":\"Signal test string\" }")));
            assertTrue(Helpers.verifyTokenAuth(apiKey, apiSecret,
                    findAll(postRequestedFor(urlMatching(path)))));
            Helpers.verifyUserAgent();
        } catch (Exception e) {
            exceptionThrown = true;
        }
        assertFalse(exceptionThrown);
    }

    @Test
    public void testSignalWithEmptyConnectionID() throws OpenTokException {
        String sessionId = "SESSIONID";
        String connectionId = "";
        String path = "/v2/project/" + apiKey + "/session/" + sessionId + "/connection/" + connectionId +"/signal";

        SignalProperties properties = new SignalProperties.Builder().type("test").data("Signal test string").build();
        try {
            sdk.signal(sessionId, connectionId, properties);
        } catch (InvalidArgumentException e) {

            assertEquals(e.getMessage(),"Session or Connection string null or empty");
        }
    }

    @Test
    public void testSignalWithConnectionIDAndEmptySessionID() throws OpenTokException {
        String sessionId = "";
        String connectionId = "CONNECTIONID";
        String path = "/v2/project/" + apiKey + "/session/" + sessionId + "/connection/" + connectionId +"/signal";

        SignalProperties properties = new SignalProperties.Builder().type("test").data("Signal test string").build();
        try {
            sdk.signal(sessionId, connectionId, properties);
        } catch (InvalidArgumentException e) {

            assertEquals(e.getMessage(),"Session or Connection string null or empty");
        }
    }

    @Test
    public void testSignalWithEmptySessionAndConnectionID() throws OpenTokException {
        String sessionId = "";
        String connectionId = "";
        String path = "/v2/project/" + apiKey + "/session/" + sessionId + "/connection/" + connectionId +"/signal";

        SignalProperties properties = new SignalProperties.Builder().type("test").data("Signal test string").build();
        try {
            sdk.signal(sessionId, connectionId, properties);
        } catch (InvalidArgumentException e) {
            assertEquals(e.getMessage(),"Session or Connection string null or empty");
        }
    }

    @Test
    public void testCreateDefaultSession() throws OpenTokException {
        String sessionId = "SESSIONID";
        stubFor(post(urlEqualTo(SESSION_CREATE))
                .willReturn(aResponse()
                        .withStatus(200)
                        .withHeader("Content-Type", "application/json")
                        .withBody("[{\"session_id\":\"" + sessionId + "\",\"project_id\":\"00000000\"," +
                                "\"partner_id\":\"123456\"," +
                                "\"create_dt\":\"Mon Mar 17 00:41:31 PDT 2014\"," +
                                "\"media_server_url\":\"\"}]")));

        Session session = sdk.createSession();

        assertNotNull(session);
        assertEquals(apiKey, session.getApiKey());
        assertEquals(sessionId, session.getSessionId());
        assertEquals(MediaMode.RELAYED, session.getProperties().mediaMode());
        assertEquals(ArchiveMode.MANUAL, session.getProperties().archiveMode());
        assertNull(session.getProperties().getLocation());

        verify(postRequestedFor(urlMatching(SESSION_CREATE))
                .withRequestBody(matching(".*p2p.preference=enabled.*"))
                .withRequestBody(matching(".*archiveMode=manual.*")));
        assertTrue(Helpers.verifyTokenAuth(apiKey, apiSecret,
                findAll(postRequestedFor(urlMatching(SESSION_CREATE)))));
        Helpers.verifyUserAgent();
    }

    @Test
    public void testCreateRoutedSession() throws OpenTokException {
        String sessionId = "SESSIONID";
        stubFor(post(urlEqualTo(SESSION_CREATE))
                .willReturn(aResponse()
                        .withStatus(200)
                        .withHeader("Content-Type", "application/json")
                        .withBody("[{\"session_id\":\"" + sessionId + "\",\"project_id\":\"00000000\"," +
                                "\"partner_id\":\"123456\"," +
                                "\"create_dt\":\"Mon Mar 17 00:41:31 PDT 2014\"," +
                                "\"media_server_url\":\"\"}]")));

        SessionProperties properties = new SessionProperties.Builder()
                .mediaMode(MediaMode.ROUTED)
                .build();
        Session session = sdk.createSession(properties);

        assertNotNull(session);
        assertEquals(apiKey, session.getApiKey());
        assertEquals(sessionId, session.getSessionId());
        assertEquals(MediaMode.ROUTED, session.getProperties().mediaMode());
        assertNull(session.getProperties().getLocation());

        verify(postRequestedFor(urlMatching(SESSION_CREATE))
                // NOTE: this is a pretty bad way to verify, ideally we can decode the body and then query the object
                .withRequestBody(matching(".*p2p.preference=disabled.*")));
        assertTrue(Helpers.verifyTokenAuth(apiKey, apiSecret,
                findAll(postRequestedFor(urlMatching(SESSION_CREATE)))));
        Helpers.verifyUserAgent();
    }

    @Test
    public void testCreateLocationHintSession() throws OpenTokException {
        String sessionId = "SESSIONID";
        String locationHint = "12.34.56.78";
        stubFor(post(urlEqualTo(SESSION_CREATE))
                .willReturn(aResponse()
                        .withStatus(200)
                        .withHeader("Content-Type", "application/json")
                        .withBody("[{\"session_id\":\"" + sessionId + "\",\"project_id\":\"00000000\"," +
                                "\"partner_id\":\"123456\"," +
                                "\"create_dt\":\"Mon Mar 17 00:41:31 PDT 2014\"," +
                                "\"media_server_url\":\"\"}]")));

        SessionProperties properties = new SessionProperties.Builder()
                .location(locationHint)
                .build();
        Session session = sdk.createSession(properties);

        assertNotNull(session);
        assertEquals(apiKey, session.getApiKey());
        assertEquals(sessionId, session.getSessionId());
        assertEquals(MediaMode.RELAYED, session.getProperties().mediaMode());
        assertEquals(locationHint, session.getProperties().getLocation());

        verify(postRequestedFor(urlMatching(SESSION_CREATE))
                // TODO: this is a pretty bad way to verify, ideally we can decode the body and then query the object
                .withRequestBody(matching(".*location="+locationHint+".*")));
        assertTrue(Helpers.verifyTokenAuth(apiKey, apiSecret,
                findAll(postRequestedFor(urlMatching(SESSION_CREATE)))));
        Helpers.verifyUserAgent();
    }

    @Test
    public void testCreateAlwaysArchivedSession() throws OpenTokException {
        String sessionId = "SESSIONID";
        String locationHint = "12.34.56.78";
        stubFor(post(urlEqualTo(SESSION_CREATE))
                .willReturn(aResponse()
                        .withStatus(200)
                        .withHeader("Content-Type", "application/json")
                        .withBody("[{\"session_id\":\"" + sessionId + "\",\"project_id\":\"00000000\"," +
                                "\"partner_id\":\"123456\"," +
                                "\"create_dt\":\"Mon Mar 17 00:41:31 PDT 2014\"," +
                                "\"media_server_url\":\"\"}]")));

        SessionProperties properties = new SessionProperties.Builder()
                .archiveMode(ArchiveMode.ALWAYS)
                .build();
        Session session = sdk.createSession(properties);

        assertNotNull(session);
        assertEquals(apiKey, session.getApiKey());
        assertEquals(sessionId, session.getSessionId());
        assertEquals(ArchiveMode.ALWAYS, session.getProperties().archiveMode());


        verify(postRequestedFor(urlMatching(SESSION_CREATE))
                // TODO: this is a pretty bad way to verify, ideally we can decode the body and then query the object
                .withRequestBody(matching(".*archiveMode=always.*")));
        assertTrue(Helpers.verifyTokenAuth(apiKey, apiSecret,
                findAll(postRequestedFor(urlMatching(SESSION_CREATE)))));
        Helpers.verifyUserAgent();
    }

    @Test(expected = InvalidArgumentException.class)
    public void testCreateBadSession() throws OpenTokException {
        SessionProperties properties = new SessionProperties.Builder()
                .location("NOT A VALID IP")
                .build();
    }

//    This is not part of the API because it would introduce a backwards incompatible change.
//    @Test(expected = InvalidArgumentException.class)
//    public void testCreateInvalidAlwaysArchivedAndRelayedSession() throws OpenTokException {
//        SessionProperties properties = new SessionProperties.Builder()
//                .mediaMode(MediaMode.RELAYED)
//                .archiveMode(ArchiveMode.ALWAYS)
//                .build();
//    }

    // TODO: test session creation conditions that result in errors

    @Test
    public void testTokenDefault() throws
            OpenTokException, UnsupportedEncodingException, NoSuchAlgorithmException,
            SignatureException, InvalidKeyException {

        int apiKey = 123456;
        String apiSecret = "1234567890abcdef1234567890abcdef1234567890";
        OpenTok opentok = new OpenTok(apiKey, apiSecret);
        String sessionId = "1_MX4xMjM0NTZ-flNhdCBNYXIgMTUgMTQ6NDI6MjMgUERUIDIwMTR-MC40OTAxMzAyNX4";

        String token = opentok.generateToken(sessionId);
        assertNotNull(token);
        assertTrue(Helpers.verifyTokenSignature(token, apiSecret));

        Map<String, String> tokenData = Helpers.decodeToken(token);
        assertEquals(Integer.toString(apiKey), tokenData.get("partner_id"));
        assertNotNull(tokenData.get("create_time"));
        assertNotNull(tokenData.get("nonce"));
    }

    @Test
    public void testTokenLayoutClass() throws
            OpenTokException, UnsupportedEncodingException, NoSuchAlgorithmException,
            SignatureException, InvalidKeyException {

        int apiKey = 123456;
        String apiSecret = "1234567890abcdef1234567890abcdef1234567890";
        OpenTok opentok = new OpenTok(apiKey, apiSecret);
        String sessionId = "1_MX4xMjM0NTZ-flNhdCBNYXIgMTUgMTQ6NDI6MjMgUERUIDIwMTR-MC40OTAxMzAyNX4";

        String token = sdk.generateToken(sessionId, new TokenOptions.Builder()
                .initialLayoutClassList(Arrays.asList("full", "focus"))
                .build());

        assertNotNull(token);
        assertTrue(Helpers.verifyTokenSignature(token, apiSecret));

        Map<String, String> tokenData = Helpers.decodeToken(token);
        assertEquals("full focus", tokenData.get("initial_layout_class_list"));
    }

    @Test
    public void testTokenRoles() throws
            OpenTokException, UnsupportedEncodingException, NoSuchAlgorithmException,
            SignatureException, InvalidKeyException {

        int apiKey = 123456;
        String apiSecret = "1234567890abcdef1234567890abcdef1234567890";
        OpenTok opentok = new OpenTok(apiKey, apiSecret);
        String sessionId = "1_MX4xMjM0NTZ-flNhdCBNYXIgMTUgMTQ6NDI6MjMgUERUIDIwMTR-MC40OTAxMzAyNX4";
        Role role = Role.SUBSCRIBER;

        String defaultToken = opentok.generateToken(sessionId);
        String roleToken = sdk.generateToken(sessionId, new TokenOptions.Builder()
                .role(role)
                .build());

        assertNotNull(defaultToken);
        assertNotNull(roleToken);
        assertTrue(Helpers.verifyTokenSignature(defaultToken, apiSecret));
        assertTrue(Helpers.verifyTokenSignature(roleToken, apiSecret));

        Map<String, String> defaultTokenData = Helpers.decodeToken(defaultToken);
        assertEquals("publisher", defaultTokenData.get("role"));
        Map<String, String> roleTokenData = Helpers.decodeToken(roleToken);
        assertEquals(role.toString(), roleTokenData.get("role"));
    }

    @Test
    public void testTokenExpireTime() throws
            OpenTokException, SignatureException, NoSuchAlgorithmException, InvalidKeyException,
            UnsupportedEncodingException {

        int apiKey = 123456;
        String apiSecret = "1234567890abcdef1234567890abcdef1234567890";
        String sessionId = "1_MX4xMjM0NTZ-flNhdCBNYXIgMTUgMTQ6NDI6MjMgUERUIDIwMTR-MC40OTAxMzAyNX4";
        OpenTok opentok = new OpenTok(apiKey, apiSecret);
        long now = System.currentTimeMillis() / 1000L;
        long inOneHour = now + (60 * 60);
        long inOneDay = now + (60 * 60 * 24);
        long inThirtyDays = now + (60 * 60 * 24 * 30);
        ArrayList<Exception> exceptions = new ArrayList<Exception>();

        String defaultToken = opentok.generateToken(sessionId);
        String oneHourToken = opentok.generateToken(sessionId, new TokenOptions.Builder()
            .expireTime(inOneHour)
            .build());
        try {
            String earlyExpireTimeToken = opentok.generateToken(sessionId, new TokenOptions.Builder()
            .expireTime(now - 10)
            .build());
        } catch (Exception exception) {
            exceptions.add(exception);
        }
        try {
            String lateExpireTimeToken = opentok.generateToken(sessionId, new TokenOptions.Builder()
                .expireTime(inThirtyDays + (60 * 60 * 24) /* 31 days */)
                .build());
        } catch (Exception exception) {
            exceptions.add(exception);
        }

        assertNotNull(defaultToken);
        assertNotNull(oneHourToken);
        assertTrue(Helpers.verifyTokenSignature(defaultToken, apiSecret));
        assertTrue(Helpers.verifyTokenSignature(oneHourToken, apiSecret));

        Map<String, String> defaultTokenData = Helpers.decodeToken(defaultToken);
        assertEquals(Long.toString(inOneDay), defaultTokenData.get("expire_time"));
        Map<String, String> oneHourTokenData = Helpers.decodeToken(oneHourToken);
        assertEquals(Long.toString(inOneHour), oneHourTokenData.get("expire_time"));
        assertEquals(2, exceptions.size());
        for (Exception e : exceptions) {
            assertEquals(InvalidArgumentException.class, e.getClass());
        }

    }

    @Test
    public void testTokenConnectionData() throws
            OpenTokException, SignatureException, NoSuchAlgorithmException, InvalidKeyException,
            UnsupportedEncodingException {

        int apiKey = 123456;
        String apiSecret = "1234567890abcdef1234567890abcdef1234567890";
        String sessionId = "1_MX4xMjM0NTZ-flNhdCBNYXIgMTUgMTQ6NDI6MjMgUERUIDIwMTR-MC40OTAxMzAyNX4";
        OpenTok opentok = new OpenTok(apiKey, apiSecret);
        // purposely contains some exotic characters
        String actualData = "{\"name\":\"%foo ç &\"}";
        Exception tooLongException = null;

        String defaultToken = opentok.generateToken(sessionId);
        String dataBearingToken = opentok.generateToken(sessionId, new TokenOptions.Builder()
            .data(actualData)
            .build());
        try {
            String dataTooLongToken = opentok.generateToken(sessionId, new TokenOptions.Builder()
                    .data(StringUtils.repeat("x", 1001))
                    .build());
        } catch (InvalidArgumentException e) {
            tooLongException = e;
        }

        assertNotNull(defaultToken);
        assertNotNull(dataBearingToken);
        assertTrue(Helpers.verifyTokenSignature(defaultToken, apiSecret));
        assertTrue(Helpers.verifyTokenSignature(dataBearingToken, apiSecret));

        Map<String, String> defaultTokenData = Helpers.decodeToken(defaultToken);
        assertNull(defaultTokenData.get("connection_data"));
        Map<String, String> dataBearingTokenData = Helpers.decodeToken(dataBearingToken);
        assertEquals(actualData, dataBearingTokenData.get("connection_data"));
        assertEquals(InvalidArgumentException.class, tooLongException.getClass());
    }


    @Test
    public void testTokenBadSessionId() throws OpenTokException {
        int apiKey = 123456;
        String apiSecret = "1234567890abcdef1234567890abcdef1234567890";
        OpenTok opentok = new OpenTok(apiKey, apiSecret);
        ArrayList<Exception> exceptions = new ArrayList<Exception>();

        try {
            String nullSessionToken = opentok.generateToken(null);
        } catch (Exception e) {
            exceptions.add(e);
        }
        try {
            String emptySessionToken = opentok.generateToken("");
        } catch (Exception e) {
            exceptions.add(e);
        }
        try {
            String invalidSessionToken = opentok.generateToken("NOT A VALID SESSION ID");
        } catch (Exception e) {
            exceptions.add(e);
        }

        assertEquals(3, exceptions.size());
        for (Exception e : exceptions) {
            assertEquals(InvalidArgumentException.class, e.getClass());
        }
    }

    @Test
    public void testGetArchive() throws OpenTokException {
        String archiveId = "ARCHIVEID";
        stubFor(get(urlEqualTo(archivePath + "/" + archiveId))
                .willReturn(aResponse()
                        .withStatus(200)
                        .withHeader("Content-Type", "application/json")
                        .withBody("{\n" +
                                "          \"createdAt\" : 1395187836000,\n" +
                                "          \"duration\" : 62,\n" +
                                "          \"id\" : \"" + archiveId + "\",\n" +
                                "          \"name\" : \"\",\n" +
                                "          \"partnerId\" : 123456,\n" +
                                "          \"reason\" : \"\",\n" +
                                "          \"sessionId\" : \"SESSIONID\",\n" +
                                "          \"size\" : 8347554,\n" +
                                "          \"status\" : \"available\",\n" +
                                "          \"url\" : \"http://tokbox.com.archive2.s3.amazonaws.com/123456%2F" +
                                archiveId + "%2Farchive.mp4?Expires=1395194362&AWSAccessKeyId=AKIAI6LQCPIXYVWCQV6Q&Si" +
                                "gnature=xxxxxxxxxxxxxxxxxxxxxxxxxxxxxx\"\n" +
                                "        }")));

        Archive archive = sdk.getArchive(archiveId);

        assertNotNull(archive);
        assertEquals(apiKey, archive.getPartnerId());
        assertEquals(archiveId, archive.getId());
        assertEquals(1395187836000L, archive.getCreatedAt());
        assertEquals(62, archive.getDuration());
        assertEquals("", archive.getName());
        assertEquals("SESSIONID", archive.getSessionId());
        assertEquals(8347554, archive.getSize());
        assertEquals(Archive.Status.AVAILABLE, archive.getStatus());
        assertEquals("http://tokbox.com.archive2.s3.amazonaws.com/123456%2F"+archiveId +"%2Farchive.mp4?Expires=13951" +
                "94362&AWSAccessKeyId=AKIAI6LQCPIXYVWCQV6Q&Signature=xxxxxxxxxxxxxxxxxxxxxxxxxxxxxx", archive.getUrl());

        verify(getRequestedFor(urlMatching(archivePath + "/" + archiveId)));
        assertTrue(Helpers.verifyTokenAuth(apiKey, apiSecret,
                findAll(getRequestedFor(urlMatching(archivePath + "/" + archiveId)))));
        Helpers.verifyUserAgent();
    }

    // TODO: test get archive failure scenarios

    @Test
    public void testListArchives() throws OpenTokException {

        stubFor(get(urlEqualTo(archivePath))
                .willReturn(aResponse()
                        .withStatus(200)
                        .withHeader("Content-Type", "application/json")
                        .withBody("{\n" +
                                "          \"count\" : 60,\n" +
                                "          \"items\" : [ {\n" +
                                "            \"createdAt\" : 1395187930000,\n" +
                                "            \"duration\" : 22,\n" +
                                "            \"id\" : \"ef546c5a-4fd7-4e59-ab3d-f1cfb4148d1d\",\n" +
                                "            \"name\" : \"\",\n" +
                                "            \"partnerId\" : 123456,\n" +
                                "            \"reason\" : \"\",\n" +
                                "            \"sessionId\" : \"SESSIONID\",\n" +
                                "            \"size\" : 2909274,\n" +
                                "            \"status\" : \"available\",\n" +
                                "            \"url\" : \"http://tokbox.com.archive2.s3.amazonaws.com/123456%2Fef546c5" +
                                "a-4fd7-4e59-ab3d-f1cfb4148d1d%2Farchive.mp4?Expires=1395188695&AWSAccessKeyId=AKIAI6" +
                                "LQCPIXYVWCQV6Q&Signature=xxxxxxxxxxxxxxxxxxxxxxxxxxxxxx\"\n" +
                                "          }, {\n" +
                                "            \"createdAt\" : 1395187910000,\n" +
                                "            \"duration\" : 14,\n" +
                                "            \"id\" : \"5350f06f-0166-402e-bc27-09ba54948512\",\n" +
                                "            \"name\" : \"\",\n" +
                                "            \"partnerId\" : 123456,\n" +
                                "            \"reason\" : \"\",\n" +
                                "            \"sessionId\" : \"SESSIONID\",\n" +
                                "            \"size\" : 1952651,\n" +
                                "            \"status\" : \"available\",\n" +
                                "            \"url\" : \"http://tokbox.com.archive2.s3.amazonaws.com/123456%2F5350f06" +
                                "f-0166-402e-bc27-09ba54948512%2Farchive.mp4?Expires=1395188695&AWSAccessKeyId=AKIAI6" +
                                "LQCPIXYVWCQV6Q&Signature=xxxxxxxxxxxxxxxxxxxxxxxxxxxxxx\"\n" +
                                "          }, {\n" +
                                "            \"createdAt\" : 1395187836000,\n" +
                                "            \"duration\" : 62,\n" +
                                "            \"id\" : \"f6e7ee58-d6cf-4a59-896b-6d56b158ec71\",\n" +
                                "            \"name\" : \"\",\n" +
                                "            \"partnerId\" : 123456,\n" +
                                "            \"reason\" : \"\",\n" +
                                "            \"sessionId\" : \"SESSIONID\",\n" +
                                "            \"size\" : 8347554,\n" +
                                "            \"status\" : \"available\",\n" +
                                "            \"url\" : \"http://tokbox.com.archive2.s3.amazonaws.com/123456%2Ff6e7ee5" +
                                "8-d6cf-4a59-896b-6d56b158ec71%2Farchive.mp4?Expires=1395188695&AWSAccessKeyId=AKIAI6" +
                                "LQCPIXYVWCQV6Q&Signature=xxxxxxxxxxxxxxxxxxxxxxxxxxxxxx\"\n" +
                                "          }, {\n" +
                                "            \"createdAt\" : 1395183243000,\n" +
                                "            \"duration\" : 544,\n" +
                                "            \"id\" : \"30b3ebf1-ba36-4f5b-8def-6f70d9986fe9\",\n" +
                                "            \"name\" : \"\",\n" +
                                "            \"partnerId\" : 123456,\n" +
                                "            \"reason\" : \"\",\n" +
                                "            \"sessionId\" : \"SESSIONID\",\n" +
                                "            \"size\" : 78499758,\n" +
                                "            \"status\" : \"available\",\n" +
                                "            \"url\" : \"http://tokbox.com.archive2.s3.amazonaws.com/123456%2F30b3ebf" +
                                "1-ba36-4f5b-8def-6f70d9986fe9%2Farchive.mp4?Expires=1395188695&AWSAccessKeyId=AKIAI6" +
                                "LQCPIXYVWCQV6Q&Signature=xxxxxxxxxxxxxxxxxxxxxxxxxxxxxx\"\n" +
                                "          }, {\n" +
                                "            \"createdAt\" : 1394396753000,\n" +
                                "            \"duration\" : 24,\n" +
                                "            \"id\" : \"b8f64de1-e218-4091-9544-4cbf369fc238\",\n" +
                                "            \"name\" : \"showtime again\",\n" +
                                "            \"partnerId\" : 123456,\n" +
                                "            \"reason\" : \"\",\n" +
                                "            \"sessionId\" : \"SESSIONID\",\n" +
                                "            \"size\" : 2227849,\n" +
                                "            \"status\" : \"available\",\n" +
                                "            \"url\" : \"http://tokbox.com.archive2.s3.amazonaws.com/123456%2Fb8f64de" +
                                "1-e218-4091-9544-4cbf369fc238%2Farchive.mp4?Expires=1395188695&AWSAccessKeyId=AKIAI6" +
                                "LQCPIXYVWCQV6Q&Signature=xxxxxxxxxxxxxxxxxxxxxxxxxxxxxx\"\n" +
                                "          }, {\n" +
                                "            \"createdAt\" : 1394321113000,\n" +
                                "            \"duration\" : 1294,\n" +
                                "            \"id\" : \"832641bf-5dbf-41a1-ad94-fea213e59a92\",\n" +
                                "            \"name\" : \"showtime\",\n" +
                                "            \"partnerId\" : 123456,\n" +
                                "            \"reason\" : \"\",\n" +
                                "            \"sessionId\" : \"SESSIONID\",\n" +
                                "            \"size\" : 42165242,\n" +
                                "            \"status\" : \"available\",\n" +
                                "            \"url\" : \"http://tokbox.com.archive2.s3.amazonaws.com/123456%2F832641b" +
                                "f-5dbf-41a1-ad94-fea213e59a92%2Farchive.mp4?Expires=1395188695&AWSAccessKeyId=AKIAI6" +
                                "LQCPIXYVWCQV6Q&Signature=xxxxxxxxxxxxxxxxxxxxxxxxxxxxxx\"\n" +
                                "          } ]\n" +
                                "        }")));

        ArchiveList archives = sdk.listArchives();

        assertNotNull(archives);
        assertEquals(6, archives.size());
        assertEquals(60, archives.getTotalCount());
        assertThat(archives.get(0), instanceOf(Archive.class));
        assertEquals("ef546c5a-4fd7-4e59-ab3d-f1cfb4148d1d", archives.get(0).getId());

        verify(getRequestedFor(urlMatching(archivePath)));
        assertTrue(Helpers.verifyTokenAuth(apiKey, apiSecret,
                findAll(getRequestedFor(urlMatching(archivePath)))));
        Helpers.verifyUserAgent();
    }

    // TODO: test list archives with count and offset

    // TODO: test list archives failure scenarios

    @Test
    public void testStartArchive() throws OpenTokException {
        String sessionId = "SESSIONID";

        stubFor(post(urlEqualTo(archivePath))
                .willReturn(aResponse()
                        .withStatus(200)
                        .withHeader("Content-Type", "application/json")
                        .withBody("{\n" +
                                "          \"createdAt\" : 1395183243556,\n" +
                                "          \"duration\" : 0,\n" +
                                "          \"id\" : \"30b3ebf1-ba36-4f5b-8def-6f70d9986fe9\",\n" +
                                "          \"name\" : \"\",\n" +
                                "          \"partnerId\" : 123456,\n" +
                                "          \"reason\" : \"\",\n" +
                                "          \"sessionId\" : \"SESSIONID\",\n" +
                                "          \"size\" : 0,\n" +
                                "          \"status\" : \"started\",\n" +
                                "          \"url\" : null\n" +
                                "        }")));

        ArchiveProperties properties = new ArchiveProperties.Builder().name(null).build();
        Archive archive = sdk.startArchive(sessionId, properties);
        assertNotNull(archive);
        assertEquals(sessionId, archive.getSessionId());
        assertNotNull(archive.getId());

        verify(postRequestedFor(urlMatching(archivePath)));
                // TODO: find a way to match JSON without caring about spacing
                //.withRequestBody(matching(".*"+".*"))
        assertTrue(Helpers.verifyTokenAuth(apiKey, apiSecret,
                findAll(postRequestedFor(urlMatching(archivePath)))));
        Helpers.verifyUserAgent();
    }

    @Test
    public void testStartArchiveWithName() throws OpenTokException {
        String sessionId = "SESSIONID";
        String name = "archive_name";

        stubFor(post(urlEqualTo(archivePath))
                .willReturn(aResponse()
                        .withStatus(200)
                        .withHeader("Content-Type", "application/json")
                        .withBody("{\n" +
                                "          \"createdAt\" : 1395183243556,\n" +
                                "          \"duration\" : 0,\n" +
                                "          \"id\" : \"30b3ebf1-ba36-4f5b-8def-6f70d9986fe9\",\n" +
                                "          \"name\" : \"archive_name\",\n" +
                                "          \"partnerId\" : 123456,\n" +
                                "          \"reason\" : \"\",\n" +
                                "          \"sessionId\" : \"SESSIONID\",\n" +
                                "          \"size\" : 0,\n" +
                                "          \"status\" : \"started\",\n" +
                                "          \"url\" : null\n" +
                                "        }")));

        Archive archive = sdk.startArchive(sessionId, name);
        assertNotNull(archive);
        assertEquals(sessionId, archive.getSessionId());
        assertEquals(name, archive.getName());
        assertNotNull(archive.getId());

        verify(postRequestedFor(urlMatching(archivePath)));
                // TODO: find a way to match JSON without caring about spacing
                //.withRequestBody(matching(".*"+".*"))
        assertTrue(Helpers.verifyTokenAuth(apiKey, apiSecret,
                findAll(postRequestedFor(urlMatching(archivePath)))));
        Helpers.verifyUserAgent();
    }

    @Test
    public void testStartVoiceOnlyArchive() throws OpenTokException {
        String sessionId = "SESSIONID";

        stubFor(post(urlEqualTo(archivePath))
                .willReturn(aResponse()
                        .withStatus(200)
                        .withHeader("Content-Type", "application/json")
                        .withBody("{\n" +
                                "          \"createdAt\" : 1395183243556,\n" +
                                "          \"duration\" : 0,\n" +
                                "          \"id\" : \"30b3ebf1-ba36-4f5b-8def-6f70d9986fe9\",\n" +
                                "          \"name\" : \"\",\n" +
                                "          \"partnerId\" : 123456,\n" +
                                "          \"reason\" : \"\",\n" +
                                "          \"sessionId\" : \"SESSIONID\",\n" +
                                "          \"size\" : 0,\n" +
                                "          \"status\" : \"started\",\n" +
                                "          \"url\" : null,\n" +
                                "          \"hasVideo\" : false,\n" +
                                "          \"hasAudio\" : true\n" +
                                "        }")));
        ArchiveProperties properties = new ArchiveProperties.Builder().hasVideo(false).build();

        Archive archive = sdk.startArchive(sessionId, properties);
        assertNotNull(archive);
        assertEquals(sessionId, archive.getSessionId());
        assertNotNull(archive.getId());

        verify(postRequestedFor(urlMatching(archivePath)));
                // TODO: find a way to match JSON without caring about spacing
                //.withRequestBody(matching(".*"+".*"))
        assertTrue(Helpers.verifyTokenAuth(apiKey, apiSecret,
                findAll(postRequestedFor(urlMatching(archivePath)))));
        Helpers.verifyUserAgent();
    }

    @Test
    public void testStartComposedArchive() throws OpenTokException {
        String sessionId = "SESSIONID";

        stubFor(post(urlEqualTo(archivePath))
                .willReturn(aResponse()
                        .withStatus(200)
                        .withHeader("Content-Type", "application/json")
                        .withBody("{\n" +
                                "          \"createdAt\" : 1395183243556,\n" +
                                "          \"duration\" : 0,\n" +
                                "          \"id\" : \"30b3ebf1-ba36-4f5b-8def-6f70d9986fe9\",\n" +
                                "          \"name\" : \"\",\n" +
                                "          \"partnerId\" : 123456,\n" +
                                "          \"reason\" : \"\",\n" +
                                "          \"sessionId\" : \"SESSIONID\",\n" +
                                "          \"size\" : 0,\n" +
                                "          \"status\" : \"started\",\n" +
                                "          \"url\" : null,\n" +
                                "          \"outputMode\" : \"composed\"\n" +
                                "        }")));
        ArchiveProperties properties = new ArchiveProperties.Builder()
                .outputMode(OutputMode.COMPOSED)
                .build();

        Archive archive = sdk.startArchive(sessionId, properties);
        assertNotNull(archive);
        assertEquals(sessionId, archive.getSessionId());
        assertNotNull(archive.getId());
        assertEquals(OutputMode.COMPOSED, archive.getOutputMode());

        verify(postRequestedFor(urlMatching(archivePath)));
                // TODO: find a way to match JSON without caring about spacing
                //.withRequestBody(matching(".*"+".*"))
        assertTrue(Helpers.verifyTokenAuth(apiKey, apiSecret,
                findAll(postRequestedFor(urlMatching(archivePath)))));
        Helpers.verifyUserAgent();
    }

    @Test
    public void testStartComposedArchiveWithLayout() throws OpenTokException {
        String sessionId = "SESSIONID";

        stubFor(post(urlEqualTo(archivePath))
                .willReturn(aResponse()
                        .withStatus(200)
                        .withHeader("Content-Type", "application/json")
                        .withBody("{\n" +
                                "          \"createdAt\" : 1395183243556,\n" +
                                "          \"duration\" : 0,\n" +
                                "          \"id\" : \"30b3ebf1-ba36-4f5b-8def-6f70d9986fe9\",\n" +
                                "          \"name\" : \"\",\n" +
                                "          \"partnerId\" : 123456,\n" +
                                "          \"reason\" : \"\",\n" +
                                "          \"sessionId\" : \"SESSIONID\",\n" +
                                "          \"size\" : 0,\n" +
                                "          \"status\" : \"started\",\n" +
                                "          \"url\" : null,\n" +
                                "          \"outputMode\" : \"composed\"\n" +
                                "        }")));
        ArchiveProperties properties = new ArchiveProperties.Builder()
                .outputMode(OutputMode.COMPOSED)
                .layout(new ArchiveLayout(ArchiveLayout.Type.CUSTOM, "stream { position: absolute; }"))
                .build();

        Archive archive = sdk.startArchive(sessionId, properties);
        assertNotNull(archive);
        assertEquals(sessionId, archive.getSessionId());
        assertNotNull(archive.getId());
        assertEquals(OutputMode.COMPOSED, archive.getOutputMode());

        verify(postRequestedFor(urlMatching(archivePath)));
                // TODO: find a way to match JSON without caring about spacing
                //.withRequestBody(matching(".*"+".*"))
        assertTrue(Helpers.verifyTokenAuth(apiKey, apiSecret,
                findAll(postRequestedFor(urlMatching(archivePath)))));
        Helpers.verifyUserAgent();
    }

    @Test
    public void testStartIndividualArchive() throws OpenTokException {
        String sessionId = "SESSIONID";

        stubFor(post(urlEqualTo(archivePath))
                .willReturn(aResponse()
                        .withStatus(200)
                        .withHeader("Content-Type", "application/json")
                        .withBody("{\n" +
                                "          \"createdAt\" : 1395183243556,\n" +
                                "          \"duration\" : 0,\n" +
                                "          \"id\" : \"30b3ebf1-ba36-4f5b-8def-6f70d9986fe9\",\n" +
                                "          \"name\" : \"\",\n" +
                                "          \"partnerId\" : 123456,\n" +
                                "          \"reason\" : \"\",\n" +
                                "          \"sessionId\" : \"SESSIONID\",\n" +
                                "          \"size\" : 0,\n" +
                                "          \"status\" : \"started\",\n" +
                                "          \"url\" : null,\n" +
                                "          \"outputMode\" : \"individual\"\n" +
                                "        }")));

        ArchiveProperties properties = new ArchiveProperties.Builder().outputMode(OutputMode.INDIVIDUAL).build();

        Archive archive = sdk.startArchive(sessionId, properties);
        assertNotNull(archive);
        assertEquals(sessionId, archive.getSessionId());
        assertNotNull(archive.getId());
        assertEquals(OutputMode.INDIVIDUAL, archive.getOutputMode());

        verify(postRequestedFor(urlMatching(archivePath)));
                // TODO: find a way to match JSON without caring about spacing
                //.withRequestBody(matching(".*"+".*"))
        assertTrue(Helpers.verifyTokenAuth(apiKey, apiSecret,
                findAll(postRequestedFor(urlMatching(archivePath)))));
        Helpers.verifyUserAgent();
    }

    // TODO: test start archive with name

    // TODO: test start archive failure scenarios

    @Test
    public void testStopArchive() throws OpenTokException {
        String archiveId = "ARCHIVEID";

        stubFor(post(urlEqualTo(archivePath + "/" + archiveId + "/stop"))
                .willReturn(aResponse()
                        .withStatus(200)
                        .withHeader("Content-Type", "application/json")
                        .withBody("{\n" +
                                "          \"createdAt\" : 1395183243000,\n" +
                                "          \"duration\" : 0,\n" +
                                "          \"id\" : \"ARCHIVEID\",\n" +
                                "          \"name\" : \"\",\n" +
                                "          \"partnerId\" : 123456,\n" +
                                "          \"reason\" : \"\",\n" +
                                "          \"sessionId\" : \"SESSIONID\",\n" +
                                "          \"size\" : 0,\n" +
                                "          \"status\" : \"stopped\",\n" +
                                "          \"url\" : null\n" +
                                "        }")));

        Archive archive = sdk.stopArchive(archiveId);
        assertNotNull(archive);
        assertEquals("SESSIONID", archive.getSessionId());
        assertEquals(archiveId, archive.getId());

        verify(postRequestedFor(urlMatching(archivePath + "/" + archiveId + "/stop")));
        assertTrue(Helpers.verifyTokenAuth(apiKey, apiSecret,
                findAll(postRequestedFor(urlMatching(archivePath + "/" + archiveId + "/stop")))));
        Helpers.verifyUserAgent();
    }

    // TODO: test stop archive failure scenarios

    @Test
    public void testDeleteArchive() throws OpenTokException {
        String archiveId = "ARCHIVEID";
        stubFor(delete(urlEqualTo(archivePath + "/" + archiveId))
                .willReturn(aResponse()
                        .withStatus(204)
                        .withHeader("Content-Type", "application/json")));

        sdk.deleteArchive(archiveId);

        verify(deleteRequestedFor(urlMatching(archivePath + "/" + archiveId)));
        assertTrue(Helpers.verifyTokenAuth(apiKey, apiSecret,
                findAll(deleteRequestedFor(urlMatching(archivePath + "/" + archiveId)))));
        Helpers.verifyUserAgent();
    }

    // TODO: test delete archive failure scenarios

    // NOTE: this test is pretty sloppy
    @Test public void testGetExpiredArchive() throws OpenTokException {
        String archiveId = "ARCHIVEID";
        stubFor(get(urlEqualTo(archivePath + "/" + archiveId))
                .willReturn(aResponse()
                        .withStatus(200)
                        .withHeader("Content-Type", "application/json")
                        .withBody("{\n" +
                                "          \"createdAt\" : 1395187836000,\n" +
                                "          \"duration\" : 62,\n" +
                                "          \"id\" : \"" + archiveId + "\",\n" +
                                "          \"name\" : \"\",\n" +
                                "          \"partnerId\" : 123456,\n" +
                                "          \"reason\" : \"\",\n" +
                                "          \"sessionId\" : \"SESSIONID\",\n" +
                                "          \"size\" : 8347554,\n" +
                                "          \"status\" : \"expired\",\n" +
                                "          \"url\" : null\n" +
                                "        }")));

        Archive archive = sdk.getArchive(archiveId);
        assertNotNull(archive);
        assertEquals(Archive.Status.EXPIRED, archive.getStatus());
    }

    // NOTE: this test is pretty sloppy
    @Test public void testGetPausedArchive() throws OpenTokException {
        String archiveId = "ARCHIVEID";
        stubFor(get(urlEqualTo(archivePath + "/" + archiveId))
                .willReturn(aResponse()
                        .withStatus(200)
                        .withHeader("Content-Type", "application/json")
                        .withBody("{\n" +
                                "          \"createdAt\" : 1395187836000,\n" +
                                "          \"duration\" : 62,\n" +
                                "          \"id\" : \"" + archiveId + "\",\n" +
                                "          \"name\" : \"\",\n" +
                                "          \"partnerId\" : 123456,\n" +
                                "          \"reason\" : \"\",\n" +
                                "          \"sessionId\" : \"SESSIONID\",\n" +
                                "          \"size\" : 8347554,\n" +
                                "          \"status\" : \"paused\",\n" +
                                "          \"url\" : null\n" +
                                "        }")));

        Archive archive = sdk.getArchive(archiveId);
        assertNotNull(archive);
        assertEquals(Archive.Status.PAUSED, archive.getStatus());
    }

    @Test public void testGetArchiveWithUnknownProperties() throws OpenTokException {
        String archiveId = "ARCHIVEID";
        stubFor(get(urlEqualTo(archivePath + "/" + archiveId))
                .willReturn(aResponse()
                        .withStatus(200)
                        .withHeader("Content-Type", "application/json")
                        .withBody("{\n" +
                                "          \"createdAt\" : 1395187836000,\n" +
                                "          \"duration\" : 62,\n" +
                                "          \"id\" : \"" + archiveId + "\",\n" +
                                "          \"name\" : \"\",\n" +
                                "          \"partnerId\" : 123456,\n" +
                                "          \"reason\" : \"\",\n" +
                                "          \"sessionId\" : \"SESSIONID\",\n" +
                                "          \"size\" : 8347554,\n" +
                                "          \"status\" : \"expired\",\n" +
                                "          \"url\" : null,\n" +
                                "          \"thisisnotaproperty\" : null\n" +
                                "        }")));

        Archive archive = sdk.getArchive(archiveId);
        assertNotNull(archive);
    }
    @Test
    public void testGetStreamWithId()  {
        String sessionID = "SESSIONID";
        String streamID = "STREAMID";
        Boolean exceptionThrown = false;
        String url = "/v2/project/" + this.apiKey + "/session/" + sessionID + "/stream/" + streamID;
        stubFor(get(urlEqualTo(url))
                .willReturn(aResponse()
                        .withStatus(200)
                        .withHeader("Content-Type", "application/json")
                        .withBody("{\n" +
                                "          \"id\" : \"" + streamID + "\",\n" +
                                "          \"name\" : \"\",\n" +
                                "          \"videoType\" : \"camera\",\n" +
                                "          \"layoutClassList\" : [] \n" +
                                "        }")));
        try {
            Stream stream = sdk.getStream(sessionID, streamID);
            assertNotNull(stream);
            assertEquals(streamID, stream.getId());
            assertEquals("", stream.getName());
            assertEquals("camera", stream.getVideoType());

            verify(getRequestedFor(urlMatching(url)));
            assertTrue(Helpers.verifyTokenAuth(apiKey, apiSecret,
                    findAll(getRequestedFor(urlMatching(url)))));
            Helpers.verifyUserAgent();
        } catch (Exception e) {
            exceptionThrown = true;
        }
        assertFalse(exceptionThrown);
    }
    @Test
    public void testListStreams()  {
        String sessionID = "SESSIONID";
        Boolean exceptionThrown = false;
        String url = "/v2/project/" + this.apiKey + "/session/" + sessionID + "/stream";
        stubFor(get(urlEqualTo(url))
                .willReturn(aResponse()
                        .withStatus(200)
                        .withHeader("Content-Type", "application/json")
                        .withBody("{\n" +
                                "          \"count\" : 2,\n" +
                                "          \"items\" : [ {\n" +
                                "          \"id\" : \"" + 1234 + "\",\n" +
                                "          \"name\" : \"\",\n" +
                                "          \"videoType\" : \"camera\",\n" +
                                "          \"layoutClassList\" : [] \n" +
                                "          }, {\n" +
                                "          \"id\" : \"" + 5678 + "\",\n" +
                                "          \"name\" : \"\",\n" +
                                "          \"videoType\" : \"screen\",\n" +
                                "          \"layoutClassList\" : [] \n" +
                                "          } ]\n" +
                                "        }")));
        try {
            StreamList streams = sdk.listStreams(sessionID);
            assertNotNull(streams);
            assertEquals(2,streams.getTotalCount());
            Stream stream1 = streams.get(0);
            Stream stream2 = streams.get(1);
            assertEquals("1234", stream1.getId());
            assertEquals("", stream1.getName());
            assertEquals("camera", stream1.getVideoType());
            assertEquals("5678", stream2.getId());
            assertEquals("", stream2.getName());
            assertEquals("screen", stream2.getVideoType());

            verify(getRequestedFor(urlMatching(url)));
            assertTrue(Helpers.verifyTokenAuth(apiKey, apiSecret,
                    findAll(getRequestedFor(urlMatching(url)))));
            Helpers.verifyUserAgent();
        } catch (Exception e) {
            exceptionThrown = true;
        }
        assertFalse(exceptionThrown);
    }

    @Test
    public void testforceDisconnect() throws OpenTokException {
        String sessionId = "SESSIONID";
        String connectionId = "CONNECTIONID";
        Boolean exceptionThrown = false;
        String path = "/v2/project/" + apiKey + "/session/" + sessionId + "/connection/" + connectionId ;

        stubFor(delete(urlEqualTo(path))
                .willReturn(aResponse()
                        .withStatus(204)
                        .withHeader("Content-Type", "application/json")));

        try {
            sdk.forceDisconnect(sessionId,connectionId);
            verify(deleteRequestedFor(urlMatching(path)));
            assertTrue(Helpers.verifyTokenAuth(apiKey, apiSecret,
                    findAll(deleteRequestedFor(urlMatching(path)))));
            Helpers.verifyUserAgent();

        } catch (Exception e) {
            exceptionThrown = true;
        }
        assertFalse(exceptionThrown);
    }

    @Test
    public void testCreateSessionWithProxy() throws OpenTokException, UnknownHostException {
        WireMockConfiguration proxyConfig = WireMockConfiguration.wireMockConfig();
        proxyConfig.dynamicPort();
        WireMockServer proxyingService = new WireMockServer(proxyConfig);
        proxyingService.start();
        WireMock proxyingServiceAdmin = new WireMock(proxyingService.port());

        String targetServiceBaseUrl = "http://localhost:" + wireMockRule.port();
        proxyingServiceAdmin.register(any(urlMatching(".*")).atPriority(10)
                .willReturn(aResponse()
                .proxiedFrom(targetServiceBaseUrl)));

        String sessionId = "SESSIONID";
        Proxy proxy = new Proxy(Proxy.Type.HTTP, new InetSocketAddress(InetAddress.getLocalHost(), proxyingService.port()));
        sdk = new OpenTok.Builder(apiKey, apiSecret).apiUrl(targetServiceBaseUrl).proxy(proxy).build();
        stubFor(post(urlEqualTo("/session/create"))
                .willReturn(aResponse()
                        .withStatus(200)
                        .withHeader("Content-Type", "application/json")
                        .withBody("[{\"session_id\":\"" + sessionId + "\",\"project_id\":\"00000000\"," +
                                "\"partner_id\":\"123456\"," +
                                "\"create_dt\":\"Mon Mar 17 00:41:31 PDT 2014\"," +
                                "\"media_server_url\":\"\"}]")));

        Session session = sdk.createSession();

        assertNotNull(session);
        assertEquals(apiKey, session.getApiKey());
        assertEquals(sessionId, session.getSessionId());

        verify(postRequestedFor(urlMatching(SESSION_CREATE)));

        assertTrue(Helpers.verifyTokenAuth(apiKey, apiSecret,
                findAll(postRequestedFor(urlMatching(SESSION_CREATE)))));
        Helpers.verifyUserAgent();
    }



}<|MERGE_RESOLUTION|>--- conflicted
+++ resolved
@@ -52,16 +52,12 @@
 import static com.github.tomakehurst.wiremock.client.WireMock.equalToJson;
 
 import static org.hamcrest.CoreMatchers.instanceOf;
-<<<<<<< HEAD
 import static org.junit.Assert.assertEquals;
 import static org.junit.Assert.assertNotNull;
 import static org.junit.Assert.assertNull;
 import static org.junit.Assert.assertThat;
 import static org.junit.Assert.assertTrue;
 import static org.junit.Assert.assertFalse;
-=======
-import static org.junit.Assert.*;
->>>>>>> ae9b9f7b
 
 public class OpenTokTest {
     private final String SESSION_CREATE = "/session/create";
@@ -71,11 +67,6 @@
     private String apiUrl = "http://localhost:8080";
     private OpenTok sdk;
 
-<<<<<<< HEAD
-
-
-=======
->>>>>>> ae9b9f7b
     @Rule
     public WireMockRule wireMockRule = new WireMockRule(8080);
 
