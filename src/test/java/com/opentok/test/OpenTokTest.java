/**
 * OpenTok Java SDK
 * Copyright (C) 2023 Vonage.
 * http://www.tokbox.com
 *
 * Licensed under The MIT License (MIT). See LICENSE file for more information.
 */
package com.opentok.test;

import com.fasterxml.jackson.databind.ObjectMapper;
import com.fasterxml.jackson.databind.node.ObjectNode;
import com.github.tomakehurst.wiremock.WireMockServer;
import com.github.tomakehurst.wiremock.client.WireMock;
import static com.github.tomakehurst.wiremock.client.WireMock.matching;
import com.github.tomakehurst.wiremock.core.WireMockConfiguration;
import com.github.tomakehurst.wiremock.junit.WireMockRule;
import com.opentok.*;
import com.opentok.Archive.OutputMode;
import com.opentok.constants.DefaultUserAgent;
import com.opentok.exception.InvalidArgumentException;
import com.opentok.exception.OpenTokException;
import com.opentok.exception.RequestException;
import org.apache.commons.lang.StringUtils;
import org.checkerframework.common.returnsreceiver.qual.This;
import org.junit.Before;
import org.junit.Rule;
import org.junit.Test;

import java.io.UnsupportedEncodingException;
import java.net.*;
import java.security.InvalidKeyException;
import java.security.NoSuchAlgorithmException;
import java.security.SignatureException;
import java.util.*;

import static com.github.tomakehurst.wiremock.client.WireMock.*;
import static org.junit.Assert.*;

public class OpenTokTest {
    private final String SESSION_CREATE = "/session/create";
    private int apiKey = 123456;
    private String archivePath = "/v2/project/" + apiKey + "/archive";
    private String broadcastPath = "/v2/project/" + apiKey + "/broadcast";
    private String apiSecret = "1234567890abcdef1234567890abcdef1234567890";
    private String apiUrl = "http://localhost:8080";
    private OpenTok sdk;

    @Rule
    public WireMockRule wireMockRule = new WireMockRule(8080);

    @Before
    public void setUp() throws OpenTokException {

        // read system properties for integration testing
        int anApiKey = 0;
        boolean useMockKey = false;
        String anApiKeyProp = System.getProperty("apiKey");
        String anApiSecret = System.getProperty("apiSecret");
        try {
            anApiKey = Integer.parseInt(anApiKeyProp);
        } catch (NumberFormatException e) {
            useMockKey = true;
        }

        if (!useMockKey && anApiSecret != null && !anApiSecret.isEmpty()) {
            // TODO: figure out when to turn mocking off based on this
            apiKey = anApiKey;
            apiSecret = anApiSecret;
            archivePath = "/v2/project/" + apiKey + "/archive";
        }
        sdk = new OpenTok.Builder(apiKey, apiSecret).apiUrl(apiUrl).build();
    }

    @Test
    public void testUserAgent() throws Exception {
        stubFor(post(anyUrl())
            .withHeader("User-Agent", equalTo(DefaultUserAgent.DEFAULT_USER_AGENT))
            .willReturn(aResponse().withStatus(200))
        );
        sdk.disableForceMute("SESSION_ID");
        verify(postRequestedFor(anyUrl()));

        sdk = new OpenTok.Builder(apiKey, apiSecret).apiUrl(apiUrl).appendToUserAgent("Test_UA").build();
        stubFor(post(anyUrl())
            .withHeader("User-Agent", equalTo(DefaultUserAgent.DEFAULT_USER_AGENT+" Test_UA"))
            .willReturn(aResponse().withStatus(200))
        );
        sdk.disableForceMute("SESSION_ID");
        verify(postRequestedFor(anyUrl()));
        WireMock.reset();
    }

    /**
     * Test that a request throws exception if request exceeds configured timeout
     */
    @Test
    public void testConfigureRequestTimeout() {
        assertThrows(RequestException.class, () -> {
            sdk.close();
            sdk = new OpenTok.Builder(apiKey, apiSecret).apiUrl(apiUrl).requestTimeout(6).build();

            String sessionId = "SESSIONID";
            stubFor(post(urlEqualTo(SESSION_CREATE))
                  .willReturn(aResponse()
                        .withStatus(200)
                        .withFixedDelay(7000)
                        .withHeader("Content-Type", "application/json")
                        .withBody("[{\"session_id\":\"" + sessionId + "\",\"project_id\":\"00000000\"," +
                              "\"partner_id\":\"123456\"," +
                              "\"create_dt\":\"Mon Mar 17 00:41:31 PDT 2014\"," +
                              "\"media_server_url\":\"\"}]")));

            sdk.createSession();
        });
        CreatedSession createdSession = CreatedSession.makeSession();
        assertNull(createdSession.getCreateDt());
        assertNull(createdSession.getMediaServerURL());
        assertNull(createdSession.getProjectId());
        assertNull(createdSession.getPartnerId());
    }

    @Test
    public void testSignalAllConnections() throws OpenTokException {
        String sessionId = "SESSIONID";
        String path = "/v2/project/" + apiKey + "/session/" + sessionId + "/signal";
        stubFor(post(urlEqualTo(path))
              .willReturn(aResponse()
                    .withStatus(204)));
        SignalProperties properties = new SignalProperties.Builder()
              .type("test")
              .data("Signal test string")
              .build();

        properties.toMap();

        sdk.signal(sessionId, properties);
        verify(postRequestedFor(urlMatching(path)));
        verify(postRequestedFor(urlMatching(path))
              .withHeader("Content-Type", equalTo("application/json")));

        verify(postRequestedFor(urlMatching(path))
              .withRequestBody(equalToJson("{ \"type\":\"test\",\"data\":\"Signal test string\" }")));
        assertTrue(Helpers.verifyTokenAuth(apiKey, apiSecret,
              findAll(postRequestedFor(urlMatching(path)))));
        Helpers.verifyUserAgent();
    }

    @Test
    public void testSignalWithEmptySessionID() throws OpenTokException {
        String sessionId = "";

        SignalProperties properties = new SignalProperties.Builder().type("test").data("Signal test string").build();
        try {
            sdk.signal(sessionId, properties);
        } catch (InvalidArgumentException e) {
            assertEquals(e.getMessage(), "Session string null or empty");
        }
    }

    @Test
    public void testSignalWithEmoji() throws OpenTokException {
        String sessionId = "SESSIONID";
        String path = "/v2/project/" + apiKey + "/session/" + sessionId + "/signal";
        SignalProperties properties = new SignalProperties.Builder().type("test").data("\uD83D\uDE01").build();
        stubFor(post(urlEqualTo(path)).willReturn(aResponse().withStatus(413)));
        assertThrows(RequestException.class, () -> sdk.signal(sessionId, properties));
    }

    @Test
    public void testSignalSingleConnection() throws OpenTokException {
        String sessionId = "SESSIONID";
        String connectionId = "CONNECTIONID";
        String path = "/v2/project/" + apiKey + "/session/" + sessionId + "/connection/" + connectionId + "/signal";
        stubFor(post(urlEqualTo(path)).willReturn(aResponse().withStatus(204)));
        SignalProperties properties = new SignalProperties.Builder().type("test").data("Signal test string").build();
        sdk.signal(sessionId, connectionId, properties);

        verify(postRequestedFor(urlMatching(path)));
        verify(postRequestedFor(urlMatching(path))
              .withHeader("Content-Type", equalTo("application/json")));

        verify(postRequestedFor(urlMatching(path))
              .withRequestBody(equalToJson("{ \"type\":\"test\",\"data\":\"Signal test string\" }")));
        assertTrue(Helpers.verifyTokenAuth(apiKey, apiSecret,
              findAll(postRequestedFor(urlMatching(path)))));
        Helpers.verifyUserAgent();
    }

    @Test
    public void testSignalWithEmptyConnectionID() throws OpenTokException {
        String sessionId = "SESSIONID";
        String connectionId = "";

        SignalProperties properties = new SignalProperties.Builder().type("test").data("Signal test string").build();
        try {
            sdk.signal(sessionId, connectionId, properties);
        } catch (InvalidArgumentException e) {

            assertEquals(e.getMessage(), "Session or Connection string null or empty");
        }
    }

    @Test
    public void testSignalWithConnectionIDAndEmptySessionID() throws OpenTokException {
        String sessionId = "";
        String connectionId = "CONNECTIONID";

        SignalProperties properties = new SignalProperties.Builder().type("test").data("Signal test string").build();
        try {
            sdk.signal(sessionId, connectionId, properties);
        } catch (InvalidArgumentException e) {

            assertEquals(e.getMessage(), "Session or Connection string null or empty");
        }
    }

    @Test
    public void testSignalWithEmptySessionAndConnectionID() throws OpenTokException {
        String sessionId = "";
        String connectionId = "";

        SignalProperties properties = new SignalProperties.Builder().type("test").data("Signal test string").build();
        try {
            sdk.signal(sessionId, connectionId, properties);
        } catch (InvalidArgumentException e) {
            assertEquals(e.getMessage(), "Session or Connection string null or empty");
        }
    }

    @Test
    public void testCreateDefaultSession() throws OpenTokException {
        String sessionId = "SESSIONID";
        stubFor(post(urlEqualTo(SESSION_CREATE))
              .willReturn(aResponse()
                    .withStatus(200)
                    .withHeader("Content-Type", "application/json")
                    .withBody("[{\"session_id\":\"" + sessionId + "\",\"project_id\":\"00000000\"," +
                          "\"partner_id\":\"123456\"," +
                          "\"create_dt\":\"Mon Mar 17 00:41:31 PDT 2014\"," +
                          "\"media_server_url\":\"\"}]")));

        Session session = sdk.createSession();

        assertNotNull(session);
        assertFalse(session.getProperties().isEndToEndEncrypted());
        assertEquals(apiKey, session.getApiKey());
        assertEquals(sessionId, session.getSessionId());
        assertEquals(MediaMode.RELAYED, session.getProperties().mediaMode());
        assertEquals(ArchiveMode.MANUAL, session.getProperties().archiveMode());
        assertNull(session.getProperties().getLocation());

        verify(postRequestedFor(urlMatching(SESSION_CREATE))
              .withRequestBody(matching(".*p2p.preference=enabled.*"))
              .withRequestBody(matching(".*archiveMode=manual.*")));
        assertTrue(Helpers.verifyTokenAuth(apiKey, apiSecret,
              findAll(postRequestedFor(urlMatching(SESSION_CREATE)))));
        Helpers.verifyUserAgent();
    }

    @Test
    public void testCreateRoutedSession() throws OpenTokException {
        String sessionId = "SESSIONID";
        stubFor(post(urlEqualTo(SESSION_CREATE))
              .willReturn(aResponse()
                    .withStatus(200)
                    .withHeader("Content-Type", "application/json")
                    .withBody("[{\"session_id\":\"" + sessionId + "\",\"project_id\":\"00000000\"," +
                          "\"partner_id\":\"123456\"," +
                          "\"create_dt\":\"Mon Mar 17 00:41:31 PDT 2014\"," +
                          "\"media_server_url\":\"\"}]")));

        SessionProperties properties = new SessionProperties.Builder()
              .mediaMode(MediaMode.ROUTED)
              .build();
        Session session = sdk.createSession(properties);

        assertNotNull(session);
        assertEquals(properties, session.getProperties());
        assertFalse(session.getProperties().isEndToEndEncrypted());
        assertEquals(apiKey, session.getApiKey());
        assertEquals(sessionId, session.getSessionId());
        assertEquals(MediaMode.ROUTED, session.getProperties().mediaMode());
        assertNull(session.getProperties().getLocation());

        verify(postRequestedFor(urlMatching(SESSION_CREATE))
              // NOTE: this is a pretty bad way to verify, ideally we can decode the body and then query the object
              .withRequestBody(matching(".*p2p.preference=disabled.*")));
        assertTrue(Helpers.verifyTokenAuth(apiKey, apiSecret,
              findAll(postRequestedFor(urlMatching(SESSION_CREATE)))));
        Helpers.verifyUserAgent();
    }

    @Test
    public void testCreateLocationHintSession() throws OpenTokException {
        String sessionId = "SESSIONID";
        String locationHint = "12.34.56.78";
        stubFor(post(urlEqualTo(SESSION_CREATE))
              .willReturn(aResponse()
                    .withStatus(200)
                    .withHeader("Content-Type", "application/json")
                    .withBody("[{\"session_id\":\"" + sessionId + "\",\"project_id\":\"00000000\"," +
                          "\"partner_id\":\"123456\"," +
                          "\"create_dt\":\"Mon Mar 17 00:41:31 PDT 2014\"," +
                          "\"media_server_url\":\"\"}]")));

        SessionProperties properties = new SessionProperties.Builder()
              .location(locationHint)
              .build();
        Session session = sdk.createSession(properties);

        assertNotNull(session);
        assertEquals(properties, session.getProperties());
        assertFalse(session.getProperties().isEndToEndEncrypted());
        assertEquals(apiKey, session.getApiKey());
        assertEquals(sessionId, session.getSessionId());
        assertEquals(MediaMode.RELAYED, session.getProperties().mediaMode());
        assertEquals(locationHint, session.getProperties().getLocation());

        verify(postRequestedFor(urlMatching(SESSION_CREATE))
              // TODO: this is a pretty bad way to verify, ideally we can decode the body and then query the object
              .withRequestBody(matching(".*location=" + locationHint + ".*")));
        assertTrue(Helpers.verifyTokenAuth(apiKey, apiSecret,
              findAll(postRequestedFor(urlMatching(SESSION_CREATE)))));
        Helpers.verifyUserAgent();
    }

    @Test
    public void testCreateEncryptedSession() throws OpenTokException {
        String sessionId = "SESSION1D";
        stubFor(post(urlEqualTo(SESSION_CREATE))
            .willReturn(aResponse()
                .withStatus(200)
                .withHeader("Content-Type", "application/json")
                .withBody("[{\"session_id\":\"" + sessionId + "\",\"project_id\":\"00000000\"," +
                    "\"partner_id\":\"123456\"," +
                    "\"create_dt\":\"Mon Mar 17 00:41:31 PDT 2014\"," +
                    "\"media_server_url\":\"\"}]")));

        SessionProperties properties = new SessionProperties.Builder()
            .endToEndEncryption()
            .mediaMode(MediaMode.ROUTED)
            .build();
        Session session = sdk.createSession(properties);

        assertNotNull(session);
        assertEquals(properties, session.getProperties());
        assertTrue(session.getProperties().isEndToEndEncrypted());
        assertEquals(apiKey, session.getApiKey());
        assertEquals(sessionId, session.getSessionId());
        assertEquals(MediaMode.ROUTED, session.getProperties().mediaMode());
        assertEquals(ArchiveMode.MANUAL, session.getProperties().archiveMode());
        assertNull(session.getProperties().getLocation());

        verify(postRequestedFor(urlMatching(SESSION_CREATE))
            // NOTE: this is a pretty bad way to verify, ideally we can decode the body and then query the object
            .withRequestBody(matching(".*e2ee=true.*")));
        assertTrue(Helpers.verifyTokenAuth(apiKey, apiSecret,
            findAll(postRequestedFor(urlMatching(SESSION_CREATE)))));
        Helpers.verifyUserAgent();
    }

    @Test
    public void testCreateAlwaysArchivedSession() throws OpenTokException {
        String sessionId = "SESSIONID";
        stubFor(post(urlEqualTo(SESSION_CREATE))
              .willReturn(aResponse()
                    .withStatus(200)
                    .withHeader("Content-Type", "application/json")
                    .withBody("[{\"session_id\":\"" + sessionId + "\",\"project_id\":\"00000000\"," +
                          "\"partner_id\":\"123456\"," +
                          "\"create_dt\":\"Mon Mar 17 00:41:31 PDT 2014\"," +
                          "\"media_server_url\":\"\"}]")));

        SessionProperties properties = new SessionProperties.Builder()
              .archiveMode(ArchiveMode.ALWAYS)
              .mediaMode(MediaMode.ROUTED)
<<<<<<< HEAD
              .archiveResolution(Resolution.HD_VERTICAL)
              .archiveName("720pTest")
=======
>>>>>>> 9e897d1c
              .build();
        Session session = sdk.createSession(properties);

        assertNotNull(session);
        assertEquals(apiKey, session.getApiKey());
        assertEquals(sessionId, session.getSessionId());
        assertEquals(ArchiveMode.ALWAYS, session.getProperties().archiveMode());
        assertEquals(Resolution.HD_VERTICAL, session.getProperties().archiveResolution());

        verify(postRequestedFor(urlMatching(SESSION_CREATE))
              // TODO: this is a pretty bad way to verify, ideally we can decode the body and then query the object
              .withRequestBody(matching(".*archiveMode=always.*"))
              .withRequestBody(matching(".*archiveResolution=720x1280.*"))
              .withRequestBody(matching(".*archiveName=720pTest.*")));
        assertTrue(Helpers.verifyTokenAuth(apiKey, apiSecret,
              findAll(postRequestedFor(urlMatching(SESSION_CREATE)))));
        Helpers.verifyUserAgent();
    }

    @Test
    public void testAutoArchiveSessionValidation() {
        SessionProperties.Builder builder = new SessionProperties.Builder()
                .archiveMode(ArchiveMode.ALWAYS)
                .mediaMode(MediaMode.ROUTED);

        SessionProperties plain = builder.build();
        assertNull(plain.archiveName());
        assertNull(plain.archiveResolution());

        assertEquals(1, builder.archiveName("A").build().archiveName().length());
        assertThrows(IllegalArgumentException.class, () -> builder.archiveName("").build());
        StringBuilder sb = new StringBuilder(80);
        for (int i = 0; i < 10; sb.append("Archive").append(i++));
        assertEquals(80, builder.archiveName(sb.toString()).build().archiveName().length());
        assertThrows(IllegalArgumentException.class, () -> builder.archiveName(sb.append("N").toString()).build());

        builder.archiveName("Test").archiveMode(ArchiveMode.MANUAL);
        assertThrows(IllegalStateException.class, builder::build);

        SessionProperties fhd = builder
                .archiveMode(ArchiveMode.ALWAYS)
                .archiveResolution(Resolution.FHD_HORIZONTAL)
                .archiveName(null).build();
        assertEquals("1920x1080", fhd.archiveResolution().toString());
        assertNull(fhd.archiveName());

        assertThrows(IllegalStateException.class, () -> builder.archiveMode(ArchiveMode.MANUAL).build());
    }

    @Test(expected = InvalidArgumentException.class)
    public void testCreateBadSession() throws OpenTokException {
        SessionProperties properties = new SessionProperties.Builder()
              .location("NOT A VALID IP")
              .build();
    }

    @Test(expected = IllegalStateException.class)
    public void testCreateInvalidAlwaysArchivedAndRelayedSession() {
        new SessionProperties.Builder()
                .mediaMode(MediaMode.RELAYED)
                .archiveMode(ArchiveMode.ALWAYS)
                .build();
    }
<<<<<<< HEAD

    @Test(expected = IllegalStateException.class)
    public void testCreateInvalidAlwaysArchivedAndE2eeSession() {
        new SessionProperties.Builder()
            .mediaMode(MediaMode.ROUTED)
            .endToEndEncryption()
            .archiveMode(ArchiveMode.ALWAYS)
            .build();
    }

    @Test(expected = IllegalStateException.class)
=======

    @Test(expected = IllegalStateException.class)
    public void testCreateInvalidAlwaysArchivedAndE2eeSession() {
        new SessionProperties.Builder()
            .mediaMode(MediaMode.ROUTED)
            .endToEndEncryption()
            .archiveMode(ArchiveMode.ALWAYS)
            .build();
    }

    @Test(expected = IllegalStateException.class)
>>>>>>> 9e897d1c
    public void testCreateInvalidRelayedMediaAndE2eeSession() {
        new SessionProperties.Builder()
            .archiveMode(ArchiveMode.MANUAL)
            .endToEndEncryption()
            .mediaMode(MediaMode.RELAYED)
            .build();
    }

    @Test(expected = IllegalStateException.class)
    public void testCreateInvalidE2eeSessionDefault() {
        new SessionProperties.Builder().endToEndEncryption().build();
    }

    @Test
    public void testTokenDefault() throws
          OpenTokException, UnsupportedEncodingException, NoSuchAlgorithmException,
          SignatureException, InvalidKeyException {

        int apiKey = 123456;
        String apiSecret = "1234567890abcdef1234567890abcdef1234567890";
        OpenTok opentok = new OpenTok(apiKey, apiSecret);
        String sessionId = "1_MX4xMjM0NTZ-flNhdCBNYXIgMTUgMTQ6NDI6MjMgUERUIDIwMTR-MC40OTAxMzAyNX4";

        String token = opentok.generateToken(sessionId);
        assertNotNull(token);
        assertTrue(Helpers.verifyTokenSignature(token, apiSecret));

        Map<String, String> tokenData = Helpers.decodeToken(token);
        assertEquals(Integer.toString(apiKey), tokenData.get("partner_id"));
        assertNotNull(tokenData.get("create_time"));
        assertNotNull(tokenData.get("nonce"));
    }

    @Test
    public void testTokenLayoutClass() throws
          OpenTokException, UnsupportedEncodingException, NoSuchAlgorithmException,
          SignatureException, InvalidKeyException {

        String apiSecret = "1234567890abcdef1234567890abcdef1234567890";
        new OpenTok(123456, apiSecret);
        String sessionId = "1_MX4xMjM0NTZ-flNhdCBNYXIgMTUgMTQ6NDI6MjMgUERUIDIwMTR-MC40OTAxMzAyNX4";

        String token = sdk.generateToken(sessionId, new TokenOptions.Builder()
              .initialLayoutClassList(Arrays.asList("full", "focus"))
              .build());

        assertNotNull(token);
        assertTrue(Helpers.verifyTokenSignature(token, apiSecret));

        Map<String, String> tokenData = Helpers.decodeToken(token);
        assertEquals("full focus", tokenData.get("initial_layout_class_list"));
    }

    @Test
    public void testTokenRoles() throws
          OpenTokException, UnsupportedEncodingException, NoSuchAlgorithmException,
          SignatureException, InvalidKeyException {

        int apiKey = 123456;
        String apiSecret = "1234567890abcdef1234567890abcdef1234567890";
        OpenTok opentok = new OpenTok(apiKey, apiSecret);
        String sessionId = "1_MX4xMjM0NTZ-flNhdCBNYXIgMTUgMTQ6NDI6MjMgUERUIDIwMTR-MC40OTAxMzAyNX4";
        Role role = Role.SUBSCRIBER;

        String defaultToken = opentok.generateToken(sessionId);
        String roleToken = sdk.generateToken(sessionId, new TokenOptions.Builder()
              .role(role)
              .build());

        assertNotNull(defaultToken);
        assertNotNull(roleToken);
        assertTrue(Helpers.verifyTokenSignature(defaultToken, apiSecret));
        assertTrue(Helpers.verifyTokenSignature(roleToken, apiSecret));

        Map<String, String> defaultTokenData = Helpers.decodeToken(defaultToken);
        assertEquals("publisher", defaultTokenData.get("role"));
        Map<String, String> roleTokenData = Helpers.decodeToken(roleToken);
        assertEquals(role.toString(), roleTokenData.get("role"));
    }

    @Test
    public void testTokenExpireTime() throws
          OpenTokException, SignatureException, NoSuchAlgorithmException, InvalidKeyException,
          UnsupportedEncodingException {

        int apiKey = 123456;
        String apiSecret = "1234567890abcdef1234567890abcdef1234567890";
        String sessionId = "1_MX4xMjM0NTZ-flNhdCBNYXIgMTUgMTQ6NDI6MjMgUERUIDIwMTR-MC40OTAxMzAyNX4";
        OpenTok opentok = new OpenTok(apiKey, apiSecret);
        long now = System.currentTimeMillis() / 1000L;
        long inOneHour = now + (60 * 60);
        long inOneDay = now + (60 * 60 * 24);
        long inThirtyDays = now + (60 * 60 * 24 * 30);
        ArrayList<Exception> exceptions = new ArrayList<>();

        String defaultToken = opentok.generateToken(sessionId);
        String oneHourToken = opentok.generateToken(sessionId, new TokenOptions.Builder()
              .expireTime(inOneHour)
              .build());
        try {
            opentok.generateToken(sessionId, new TokenOptions.Builder()
                  .expireTime(now - 10)
                  .build());
        } catch (Exception exception) {
            exceptions.add(exception);
        }
        try {
            opentok.generateToken(sessionId, new TokenOptions.Builder()
                  .expireTime(inThirtyDays + (60 * 60 * 24) /* 31 days */)
                  .build());
        } catch (Exception exception) {
            exceptions.add(exception);
        }

        assertNotNull(defaultToken);
        assertNotNull(oneHourToken);
        assertTrue(Helpers.verifyTokenSignature(defaultToken, apiSecret));
        assertTrue(Helpers.verifyTokenSignature(oneHourToken, apiSecret));

        Map<String, String> defaultTokenData = Helpers.decodeToken(defaultToken);
        assertEquals(Long.toString(inOneDay), defaultTokenData.get("expire_time"));
        Map<String, String> oneHourTokenData = Helpers.decodeToken(oneHourToken);
        assertEquals(Long.toString(inOneHour), oneHourTokenData.get("expire_time"));
        assertEquals(2, exceptions.size());
        for (Exception e : exceptions) {
            assertEquals(InvalidArgumentException.class, e.getClass());
        }

    }

    @Test
    public void testTokenConnectionData() throws
          OpenTokException, SignatureException, NoSuchAlgorithmException, InvalidKeyException,
          UnsupportedEncodingException {

        int apiKey = 123456;
        String apiSecret = "1234567890abcdef1234567890abcdef1234567890";
        String sessionId = "1_MX4xMjM0NTZ-flNhdCBNYXIgMTUgMTQ6NDI6MjMgUERUIDIwMTR-MC40OTAxMzAyNX4";
        OpenTok opentok = new OpenTok(apiKey, apiSecret);
        // purposely contains some exotic characters
        String actualData = "{\"name\":\"%foo ç &\"}";
        Exception tooLongException = null;

        String defaultToken = opentok.generateToken(sessionId);
        String dataBearingToken = opentok.generateToken(sessionId, new TokenOptions.Builder()
              .data(actualData)
              .build());
        try {
            String dataTooLongToken = opentok.generateToken(sessionId, new TokenOptions.Builder()
                  .data(StringUtils.repeat("x", 1001))
                  .build());
        } catch (InvalidArgumentException e) {
            tooLongException = e;
        }

        assertNotNull(defaultToken);
        assertNotNull(dataBearingToken);
        assertTrue(Helpers.verifyTokenSignature(defaultToken, apiSecret));
        assertTrue(Helpers.verifyTokenSignature(dataBearingToken, apiSecret));

        Map<String, String> defaultTokenData = Helpers.decodeToken(defaultToken);
        assertNull(defaultTokenData.get("connection_data"));
        Map<String, String> dataBearingTokenData = Helpers.decodeToken(dataBearingToken);
        assertEquals(actualData, dataBearingTokenData.get("connection_data"));
        assertEquals(InvalidArgumentException.class, tooLongException.getClass());
    }


    @Test
    public void testTokenBadSessionId() throws OpenTokException {
        int apiKey = 123456;
        String apiSecret = "1234567890abcdef1234567890abcdef1234567890";
        OpenTok opentok = new OpenTok(apiKey, apiSecret);
        ArrayList<Exception> exceptions = new ArrayList<>();

        try {
            opentok.generateToken(null);
        } catch (Exception e) {
            exceptions.add(e);
        }
        try {
            opentok.generateToken("");
        } catch (Exception e) {
            exceptions.add(e);
        }
        try {
            opentok.generateToken("NOT A VALID SESSION ID");
        } catch (Exception e) {
            exceptions.add(e);
        }

        assertEquals(3, exceptions.size());
        for (Exception e : exceptions) {
            assertEquals(InvalidArgumentException.class, e.getClass());
        }
    }

    /* TODO: find a way to match JSON without caring about spacing
    .withRequestBody(matching("."+".")) in the following archive tests   */

    @Test
    public void testGetArchive() throws OpenTokException {
        String archiveId = "ARCHIVEID";
        stubFor(get(urlEqualTo(archivePath + "/" + archiveId))
              .willReturn(aResponse()
                    .withStatus(200)
                    .withHeader("Content-Type", "application/json")
                    .withBody("{\n" +
                          "          \"createdAt\" : 1395187836000,\n" +
                          "          \"duration\" : 62,\n" +
                          "          \"id\" : \"" + archiveId + "\",\n" +
                          "          \"name\" : \"\",\n" +
                          "          \"partnerId\" : 123456,\n" +
                          "          \"reason\" : \"\",\n" +
                          "          \"sessionId\" : \"SESSIONID\",\n" +
                          "          \"size\" : 8347554,\n" +
                          "          \"status\" : \"available\",\n" +
                          "          \"url\" : \"http://tokbox.com.archive2.s3.amazonaws.com/123456%2F" +
                          archiveId + "%2Farchive.mp4?Expires=1395194362&AWSAccessKeyId=AKIAI6LQCPIXYVWCQV6Q&Si" +
                          "gnature=xxxxxxxxxxxxxxxxxxxxxxxxxxxxxx\"\n" +
                          "        }")));

        Archive archive = sdk.getArchive(archiveId);

        assertNotNull(archive);
        assertNotNull(archive.toString());
        assertNull(archive.getPassword());
        assertNotNull(archive.getStreamMode());
        assertNotNull(archive.getReason());
        assertTrue(archive.hasAudio());
        assertTrue(archive.hasVideo());
        assertEquals(apiKey, archive.getPartnerId());
        assertEquals(archiveId, archive.getId());
        assertEquals(1395187836000L, archive.getCreatedAt());
        assertEquals(62, archive.getDuration());
        assertEquals("", archive.getName());
        assertEquals("SESSIONID", archive.getSessionId());
        assertEquals(8347554, archive.getSize());
        assertEquals(Archive.Status.AVAILABLE, archive.getStatus());
        assertEquals("http://tokbox.com.archive2.s3.amazonaws.com/123456%2F" + archiveId + "%2Farchive.mp4?Expires=13951" +
              "94362&AWSAccessKeyId=AKIAI6LQCPIXYVWCQV6Q&Signature=xxxxxxxxxxxxxxxxxxxxxxxxxxxxxx", archive.getUrl());

        verify(getRequestedFor(urlMatching(archivePath + "/" + archiveId)));
        assertTrue(Helpers.verifyTokenAuth(apiKey, apiSecret,
              findAll(getRequestedFor(urlMatching(archivePath + "/" + archiveId)))));
        Helpers.verifyUserAgent();
    }

    @Test
    public void testPatchArchived() throws OpenTokException {
        String archiveId = "ARCHIVEID";
        String streamId = "abc123efg456";
        stubFor(patch(urlEqualTo(archivePath + "/" + archiveId + "/streams"))
              .willReturn(aResponse()
                    .withStatus(200)));
        sdk.addArchiveStream(archiveId, streamId, true, true);
        verify(patchRequestedFor(urlMatching(archivePath + "/" + archiveId + "/streams")));
        assertTrue(Helpers.verifyTokenAuth(apiKey, apiSecret,
              findAll(deleteRequestedFor(urlMatching(archivePath + "/" + archiveId)))));
        Helpers.verifyUserAgent();
    }

    @Test
    public void testPatchArchivedExpectException() throws OpenTokException {
        String archiveId = "ARCHIVEID";
        Exception exception = assertThrows(OpenTokException.class, () -> sdk.removeArchiveStream(archiveId, ""));
        String got = exception.getMessage();
        String expected = "Could not patch archive, needs one of: addStream or removeStream";
        assertEquals(expected, got);
    }

    // TODO: test get archive failure scenarios
    @Test
    public void testListArchives() throws OpenTokException {
        stubFor(get(urlEqualTo(archivePath))
              .willReturn(aResponse()
                    .withStatus(200)
                    .withHeader("Content-Type", "application/json")
                    .withBody("{\n" +
                          "          \"count\" : 60,\n" +
                          "          \"items\" : [ {\n" +
                          "            \"createdAt\" : 1395187930000,\n" +
                          "            \"duration\" : 22,\n" +
                          "            \"id\" : \"ef546c5a-4fd7-4e59-ab3d-f1cfb4148d1d\",\n" +
                          "            \"name\" : \"\",\n" +
                          "            \"partnerId\" : 123456,\n" +
                          "            \"reason\" : \"\",\n" +
                          "            \"sessionId\" : \"SESSIONID\",\n" +
                          "            \"size\" : 247145329511,\n" +
                          "            \"status\" : \"available\",\n" +
                          "            \"url\" : \"http://tokbox.com.archive2.s3.amazonaws.com/123456%2Fef546c5" +
                          "a-4fd7-4e59-ab3d-f1cfb4148d1d%2Farchive.mp4?Expires=1395188695&AWSAccessKeyId=AKIAI6" +
                          "LQCPIXYVWCQV6Q&Signature=xxxxxxxxxxxxxxxxxxxxxxxxxxxxxx\"\n" +
                          "          }, {\n" +
                          "            \"createdAt\" : 1395187910000,\n" +
                          "            \"duration\" : 14,\n" +
                          "            \"id\" : \"5350f06f-0166-402e-bc27-09ba54948512\",\n" +
                          "            \"name\" : \"\",\n" +
                          "            \"multiArchiveTag\" : \"MyVideoArchiveTag\",\n" +
                          "            \"partnerId\" : 123456,\n" +
                          "            \"reason\" : \"\",\n" +
                          "            \"sessionId\" : \"SESSIONID\",\n" +
                          "            \"size\" : 1952651,\n" +
                          "            \"status\" : \"available\",\n" +
                          "            \"url\" : \"http://tokbox.com.archive2.s3.amazonaws.com/123456%2F5350f06" +
                          "f-0166-402e-bc27-09ba54948512%2Farchive.mp4?Expires=1395188695&AWSAccessKeyId=AKIAI6" +
                          "LQCPIXYVWCQV6Q&Signature=xxxxxxxxxxxxxxxxxxxxxxxxxxxxxx\"\n" +
                          "          }, {\n" +
                          "            \"createdAt\" : 1395187836000,\n" +
                          "            \"duration\" : 62,\n" +
                          "            \"id\" : \"f6e7ee58-d6cf-4a59-896b-6d56b158ec71\",\n" +
                          "            \"name\" : \"\",\n" +
                          "            \"partnerId\" : 123456,\n" +
                          "            \"reason\" : \"\",\n" +
                          "            \"sessionId\" : \"SESSIONID\",\n" +
                          "            \"size\" : 8347554,\n" +
                          "            \"status\" : \"available\",\n" +
                          "            \"url\" : \"http://tokbox.com.archive2.s3.amazonaws.com/123456%2Ff6e7ee5" +
                          "8-d6cf-4a59-896b-6d56b158ec71%2Farchive.mp4?Expires=1395188695&AWSAccessKeyId=AKIAI6" +
                          "LQCPIXYVWCQV6Q&Signature=xxxxxxxxxxxxxxxxxxxxxxxxxxxxxx\"\n" +
                          "          }, {\n" +
                          "            \"createdAt\" : 1395183243000,\n" +
                          "            \"duration\" : 544,\n" +
                          "            \"id\" : \"30b3ebf1-ba36-4f5b-8def-6f70d9986fe9\",\n" +
                          "            \"name\" : \"\",\n" +
                          "            \"partnerId\" : 123456,\n" +
                          "            \"reason\" : \"\",\n" +
                          "            \"sessionId\" : \"SESSIONID\",\n" +
                          "            \"size\" : 78499758,\n" +
                          "            \"status\" : \"available\",\n" +
                          "            \"url\" : \"http://tokbox.com.archive2.s3.amazonaws.com/123456%2F30b3ebf" +
                          "1-ba36-4f5b-8def-6f70d9986fe9%2Farchive.mp4?Expires=1395188695&AWSAccessKeyId=AKIAI6" +
                          "LQCPIXYVWCQV6Q&Signature=xxxxxxxxxxxxxxxxxxxxxxxxxxxxxx\"\n" +
                          "          }, {\n" +
                          "            \"createdAt\" : 1394396753000,\n" +
                          "            \"duration\" : 24,\n" +
                          "            \"id\" : \"b8f64de1-e218-4091-9544-4cbf369fc238\",\n" +
                          "            \"name\" : \"showtime again\",\n" +
                          "            \"partnerId\" : 123456,\n" +
                          "            \"reason\" : \"\",\n" +
                          "            \"sessionId\" : \"SESSIONID\",\n" +
                          "            \"size\" : 2227849,\n" +
                          "            \"status\" : \"available\",\n" +
                          "            \"url\" : \"http://tokbox.com.archive2.s3.amazonaws.com/123456%2Fb8f64de" +
                          "1-e218-4091-9544-4cbf369fc238%2Farchive.mp4?Expires=1395188695&AWSAccessKeyId=AKIAI6" +
                          "LQCPIXYVWCQV6Q&Signature=xxxxxxxxxxxxxxxxxxxxxxxxxxxxxx\"\n" +
                          "          }, {\n" +
                          "            \"createdAt\" : 1394321113000,\n" +
                          "            \"duration\" : 1294,\n" +
                          "            \"id\" : \"832641bf-5dbf-41a1-ad94-fea213e59a92\",\n" +
                          "            \"name\" : \"showtime\",\n" +
                          "            \"partnerId\" : 123456,\n" +
                          "            \"reason\" : \"\",\n" +
                          "            \"sessionId\" : \"SESSIONID\",\n" +
                          "            \"size\" : 42165242,\n" +
                          "            \"status\" : \"available\",\n" +
                          "            \"url\" : \"http://tokbox.com.archive2.s3.amazonaws.com/123456%2F832641b" +
                          "f-5dbf-41a1-ad94-fea213e59a92%2Farchive.mp4?Expires=1395188695&AWSAccessKeyId=AKIAI6" +
                          "LQCPIXYVWCQV6Q&Signature=xxxxxxxxxxxxxxxxxxxxxxxxxxxxxx\"\n" +
                          "          } ]\n" +
                          "        }")));
        ArchiveList archives = sdk.listArchives();
        assertNotNull(archives);
        assertEquals(6, archives.size());
        assertEquals(60, archives.getTotalCount());
        assertNotNull(archives.get(0));
        assertEquals("ef546c5a-4fd7-4e59-ab3d-f1cfb4148d1d", archives.get(0).getId());
        assertEquals("MyVideoArchiveTag", archives.get(1).getMultiArchiveTag());
        verify(getRequestedFor(urlMatching(archivePath)));
        assertTrue(Helpers.verifyTokenAuth(apiKey, apiSecret,
              findAll(getRequestedFor(urlMatching(archivePath)))));
        Helpers.verifyUserAgent();
    }

    @Test
    public void testListArchivesWithOffSetCount() throws OpenTokException {
        String sessionId = "SESSIONID";
        String url = archivePath + "?offset=1&count=1";
        stubFor(get(urlEqualTo(url))
              .willReturn(aResponse()
                    .withStatus(200)
                    .withHeader("Content-Type", "application/json")
                    .withBody("{\n" +
                          "          \"count\" : 60,\n" +
                          "          \"items\" : [ {\n" +
                          "            \"createdAt\" : 1395187930000,\n" +
                          "            \"duration\" : 22,\n" +
                          "            \"id\" : \"ef546c5a-4fd7-4e59-ab3d-f1cfb4148d1d\",\n" +
                          "            \"name\" : \"\",\n" +
                          "            \"partnerId\" : 123456,\n" +
                          "            \"reason\" : \"\",\n" +
                          "            \"sessionId\" : \"SESSIONID\",\n" +
                          "            \"size\" : 2909274,\n" +
                          "            \"status\" : \"available\",\n" +
                          "            \"url\" : \"http://tokbox.com.archive2.s3.amazonaws.com/123456%2Fef546c5" +
                          "a-4fd7-4e59-ab3d-f1cfb4148d1d%2Farchive.mp4?Expires=1395188695&AWSAccessKeyId=AKIAI6" +
                          "LQCPIXYVWCQV6Q&Signature=xxxxxxxxxxxxxxxxxxxxxxxxxxxxxx\"\n" +
                          "          }]\n" +
                          "        }")));

        ArchiveList archives = sdk.listArchives(1, 1);
        assertNotNull(archives);
        assertEquals(1, archives.size());
        assertEquals(60, archives.getTotalCount());
        assertNotNull(archives.get(0));
        assertEquals("ef546c5a-4fd7-4e59-ab3d-f1cfb4148d1d", archives.get(0).getId());

        verify(getRequestedFor(urlEqualTo(url)));
        assertTrue(Helpers.verifyTokenAuth(apiKey, apiSecret,
              findAll(getRequestedFor(urlMatching(url)))));
        Helpers.verifyUserAgent();
    }

    @Test
    public void testListArchivesWithSessionIdOffSetCount() throws OpenTokException {
        String sessionId = "SESSIONID";
        String url = archivePath + "?offset=1&count=1&sessionId=" + sessionId;
        stubFor(get(urlEqualTo(url))
              .willReturn(aResponse()
                    .withStatus(200)
                    .withHeader("Content-Type", "application/json")
                    .withBody("{\n" +
                          "          \"count\" : 60,\n" +
                          "          \"items\" : [ {\n" +
                          "            \"createdAt\" : 1395187930000,\n" +
                          "            \"duration\" : 22,\n" +
                          "            \"id\" : \"ef546c5a-4fd7-4e59-ab3d-f1cfb4148d1d\",\n" +
                          "            \"name\" : \"\",\n" +
                          "            \"partnerId\" : 123456,\n" +
                          "            \"reason\" : \"\",\n" +
                          "            \"sessionId\" : \"SESSIONID\",\n" +
                          "            \"size\" : 2909274,\n" +
                          "            \"status\" : \"available\",\n" +
                          "            \"url\" : \"http://tokbox.com.archive2.s3.amazonaws.com/123456%2Fef546c5" +
                          "a-4fd7-4e59-ab3d-f1cfb4148d1d%2Farchive.mp4?Expires=1395188695&AWSAccessKeyId=AKIAI6" +
                          "LQCPIXYVWCQV6Q&Signature=xxxxxxxxxxxxxxxxxxxxxxxxxxxxxx\"\n" +
                          "          }]\n" +
                          "        }")));
        ArchiveList archives = sdk.listArchives(sessionId, 1, 1);
        assertNotNull(archives);
        assertEquals(1, archives.size());
        assertEquals(60, archives.getTotalCount());
        assertNotNull(archives.get(0));
        assertEquals("ef546c5a-4fd7-4e59-ab3d-f1cfb4148d1d", archives.get(0).getId());
        verify(getRequestedFor(urlEqualTo(url)));
        assertTrue(Helpers.verifyTokenAuth(apiKey, apiSecret,
              findAll(getRequestedFor(urlMatching(url)))));
        Helpers.verifyUserAgent();
    }

    @Test
    public void testListArchivesWithSessionId() throws OpenTokException {
        String sessionId = "SESSIONID";
        String url = archivePath + "?sessionId=" + sessionId;
        stubFor(get(urlEqualTo(url))
              .willReturn(aResponse()
                    .withStatus(200)
                    .withHeader("Content-Type", "application/json")
                    .withBody("{\n" +
                          "          \"count\" : 60,\n" +
                          "          \"items\" : [ {\n" +
                          "            \"createdAt\" : 1395187930000,\n" +
                          "            \"duration\" : 22,\n" +
                          "            \"id\" : \"ef546c5a-4fd7-4e59-ab3d-f1cfb4148d1d\",\n" +
                          "            \"name\" : \"\",\n" +
                          "            \"partnerId\" : 123456,\n" +
                          "            \"reason\" : \"\",\n" +
                          "            \"sessionId\" : \"SESSIONID\",\n" +
                          "            \"size\" : 2909274,\n" +
                          "            \"status\" : \"available\",\n" +
                          "            \"url\" : \"http://tokbox.com.archive2.s3.amazonaws.com/123456%2Fef546c5" +
                          "a-4fd7-4e59-ab3d-f1cfb4148d1d%2Farchive.mp4?Expires=1395188695&AWSAccessKeyId=AKIAI6" +
                          "LQCPIXYVWCQV6Q&Signature=xxxxxxxxxxxxxxxxxxxxxxxxxxxxxx\"\n" +
                          "          }, {\n" +
                          "            \"createdAt\" : 1395187910000,\n" +
                          "            \"duration\" : 14,\n" +
                          "            \"id\" : \"5350f06f-0166-402e-bc27-09ba54948512\",\n" +
                          "            \"name\" : \"\",\n" +
                          "            \"partnerId\" : 123456,\n" +
                          "            \"reason\" : \"\",\n" +
                          "            \"sessionId\" : \"SESSIONID\",\n" +
                          "            \"size\" : 1952651,\n" +
                          "            \"status\" : \"available\",\n" +
                          "            \"url\" : \"http://tokbox.com.archive2.s3.amazonaws.com/123456%2F5350f06" +
                          "f-0166-402e-bc27-09ba54948512%2Farchive.mp4?Expires=1395188695&AWSAccessKeyId=AKIAI6" +
                          "LQCPIXYVWCQV6Q&Signature=xxxxxxxxxxxxxxxxxxxxxxxxxxxxxx\"\n" +
                          "          }, {\n" +
                          "            \"createdAt\" : 1395187836000,\n" +
                          "            \"duration\" : 62,\n" +
                          "            \"id\" : \"f6e7ee58-d6cf-4a59-896b-6d56b158ec71\",\n" +
                          "            \"name\" : \"\",\n" +
                          "            \"partnerId\" : 123456,\n" +
                          "            \"reason\" : \"\",\n" +
                          "            \"sessionId\" : \"SESSIONID\",\n" +
                          "            \"size\" : 8347554,\n" +
                          "            \"status\" : \"available\",\n" +
                          "            \"url\" : \"http://tokbox.com.archive2.s3.amazonaws.com/123456%2Ff6e7ee5" +
                          "8-d6cf-4a59-896b-6d56b158ec71%2Farchive.mp4?Expires=1395188695&AWSAccessKeyId=AKIAI6" +
                          "LQCPIXYVWCQV6Q&Signature=xxxxxxxxxxxxxxxxxxxxxxxxxxxxxx\"\n" +
                          "          }, {\n" +
                          "            \"createdAt\" : 1395183243000,\n" +
                          "            \"duration\" : 544,\n" +
                          "            \"id\" : \"30b3ebf1-ba36-4f5b-8def-6f70d9986fe9\",\n" +
                          "            \"name\" : \"\",\n" +
                          "            \"partnerId\" : 123456,\n" +
                          "            \"reason\" : \"\",\n" +
                          "            \"sessionId\" : \"SESSIONID\",\n" +
                          "            \"size\" : 78499758,\n" +
                          "            \"status\" : \"available\",\n" +
                          "            \"url\" : \"http://tokbox.com.archive2.s3.amazonaws.com/123456%2F30b3ebf" +
                          "1-ba36-4f5b-8def-6f70d9986fe9%2Farchive.mp4?Expires=1395188695&AWSAccessKeyId=AKIAI6" +
                          "LQCPIXYVWCQV6Q&Signature=xxxxxxxxxxxxxxxxxxxxxxxxxxxxxx\"\n" +
                          "          }, {\n" +
                          "            \"createdAt\" : 1394396753000,\n" +
                          "            \"duration\" : 24,\n" +
                          "            \"id\" : \"b8f64de1-e218-4091-9544-4cbf369fc238\",\n" +
                          "            \"name\" : \"showtime again\",\n" +
                          "            \"partnerId\" : 123456,\n" +
                          "            \"reason\" : \"\",\n" +
                          "            \"sessionId\" : \"SESSIONID\",\n" +
                          "            \"size\" : 2227849,\n" +
                          "            \"status\" : \"available\",\n" +
                          "            \"url\" : \"http://tokbox.com.archive2.s3.amazonaws.com/123456%2Fb8f64de" +
                          "1-e218-4091-9544-4cbf369fc238%2Farchive.mp4?Expires=1395188695&AWSAccessKeyId=AKIAI6" +
                          "LQCPIXYVWCQV6Q&Signature=xxxxxxxxxxxxxxxxxxxxxxxxxxxxxx\"\n" +
                          "          }, {\n" +
                          "            \"createdAt\" : 1394321113000,\n" +
                          "            \"duration\" : 1294,\n" +
                          "            \"id\" : \"832641bf-5dbf-41a1-ad94-fea213e59a92\",\n" +
                          "            \"name\" : \"showtime\",\n" +
                          "            \"partnerId\" : 123456,\n" +
                          "            \"reason\" : \"\",\n" +
                          "            \"sessionId\" : \"SESSIONID\",\n" +
                          "            \"size\" : 42165242,\n" +
                          "            \"status\" : \"available\",\n" +
                          "            \"url\" : \"http://tokbox.com.archive2.s3.amazonaws.com/123456%2F832641b" +
                          "f-5dbf-41a1-ad94-fea213e59a92%2Farchive.mp4?Expires=1395188695&AWSAccessKeyId=AKIAI6" +
                          "LQCPIXYVWCQV6Q&Signature=xxxxxxxxxxxxxxxxxxxxxxxxxxxxxx\"\n" +
                          "          } ]\n" +
                          "        }")));
        ArchiveList archives = sdk.listArchives(sessionId);
        assertNotNull(archives);
        assertEquals(6, archives.size());
        assertEquals(60, archives.getTotalCount());
        assertNotNull(archives.get(0));
        assertEquals("ef546c5a-4fd7-4e59-ab3d-f1cfb4148d1d", archives.get(0).getId());
        verify(getRequestedFor(urlEqualTo(url)));
        assertTrue(Helpers.verifyTokenAuth(apiKey, apiSecret,
              findAll(getRequestedFor(urlMatching(url)))));
        Helpers.verifyUserAgent();
    }

    @Test
    public void testListArchivesWithEmptySessionID() throws OpenTokException {
        int exceptionCount = 0;
        int testCount = 2;
        try {
            sdk.listArchives("");
        } catch (InvalidArgumentException e) {
            assertEquals(e.getMessage(), "Session Id cannot be null or empty");
            exceptionCount++;
        }
        try {
            sdk.listArchives(null);
        } catch (InvalidArgumentException e) {
            assertEquals(e.getMessage(), "Session Id cannot be null or empty");
            exceptionCount++;
        }
        assertEquals(exceptionCount, testCount);
    }

    @Test
    public void testListArchivesWithWrongOffsetCountValues() throws OpenTokException {
        int exceptionCount = 0;
        int testCount = 4;
        try {
            ArchiveList archives = sdk.listArchives(-2, 0);
        } catch (InvalidArgumentException e) {
            assertEquals(e.getMessage(), "Make sure count parameter value is >= 0 and/or offset parameter value is <=1000");
            exceptionCount++;
        }
        try {
            sdk.listArchives(0, 1200);
        } catch (InvalidArgumentException e) {
            assertEquals(e.getMessage(), "Make sure count parameter value is >= 0 and/or offset parameter value is <=1000");
            exceptionCount++;
        }
        try {
            sdk.listArchives(-10, 12);
        } catch (InvalidArgumentException e) {
            assertEquals(e.getMessage(), "Make sure count parameter value is >= 0 and/or offset parameter value is <=1000");
            exceptionCount++;
        }
        try {
            ArchiveList archives = sdk.listArchives(-10, 1200);
        } catch (InvalidArgumentException e) {
            assertEquals(e.getMessage(), "Make sure count parameter value is >= 0 and/or offset parameter value is <=1000");
            exceptionCount++;
        }
        assertEquals(exceptionCount, testCount);
    }

    @Test
    public void testStartArchive() throws OpenTokException {
        String sessionId = "SESSIONID";
        stubFor(post(urlEqualTo(archivePath))
              .willReturn(aResponse()
                    .withStatus(200)
                    .withHeader("Content-Type", "application/json")
                    .withBody("{\n" +
                          "          \"createdAt\" : 1395183243556,\n" +
                          "          \"duration\" : 0,\n" +
                          "          \"id\" : \"30b3ebf1-ba36-4f5b-8def-6f70d9986fe9\",\n" +
                          "          \"name\" : \"\",\n" +
                          "          \"partnerId\" : 123456,\n" +
                          "          \"reason\" : \"\",\n" +
                          "          \"sessionId\" : \"SESSIONID\",\n" +
                          "          \"size\" : 0,\n" +
                          "          \"status\" : \"started\",\n" +
                          "          \"url\" : null\n" +
                          "        }")));
        ArchiveProperties properties = new ArchiveProperties.Builder()
              .name(null)
              .hasAudio(true)
              .hasVideo(false)
              .outputMode(OutputMode.COMPOSED)
              .streamMode(Archive.StreamMode.AUTO)
              .resolution("1920x1080")
              .multiArchiveTag("MyArchiveTag")
              .build();

        assertNotNull(properties.toMap());

        Archive archive = sdk.startArchive(sessionId, properties);
        assertNotNull(archive);
        assertEquals(sessionId, archive.getSessionId());
        assertNotNull(archive.getId());
        verify(postRequestedFor(urlMatching(archivePath)));
        assertTrue(Helpers.verifyTokenAuth(apiKey, apiSecret,
              findAll(postRequestedFor(urlMatching(archivePath)))));
        Helpers.verifyUserAgent();
    }

    @Test
    public void testStartArchiveWithScreenshareType() throws OpenTokException {
        String sessionId = "SESSIONID";
        stubFor(post(urlEqualTo(archivePath))
              .willReturn(aResponse()
                    .withStatus(200)
                    .withHeader("Content-Type", "application/json")
                    .withBody("{\n" +
                          "          \"createdAt\" : 1395183243556,\n" +
                          "          \"duration\" : 0,\n" +
                          "          \"id\" : \"30b3ebf1-ba36-4f5b-8def-6f70d9986fe9\",\n" +
                          "          \"name\" : \"\",\n" +
                          "          \"partnerId\" : 123456,\n" +
                          "          \"reason\" : \"\",\n" +
                          "          \"sessionId\" : \"SESSIONID\",\n" +
                          "          \"size\" : 0,\n" +
                          "          \"status\" : \"started\",\n" +
                          "          \"url\" : null\n" +
                          "        }")));

        String expectedJson = String.format("{\"sessionId\":\"%s\",\"streamMode\":\"auto\",\"hasVideo\":true,\"hasAudio\":true,\"outputMode\":\"composed\",\"layout\":{\"type\":\"bestFit\",\"screenshareType\":\"pip\"}}",sessionId);

        ArchiveLayout layout = new ArchiveLayout(ScreenShareLayoutType.BESTFIT);
        assertEquals(ScreenShareLayoutType.BESTFIT, layout.getScreenshareType());
        layout.setScreenshareType(ScreenShareLayoutType.PIP);
        assertEquals(ScreenShareLayoutType.PIP, layout.getScreenshareType());

        ArchiveProperties properties = new ArchiveProperties.Builder().name(null).layout(layout).build();
        Archive archive = sdk.startArchive(sessionId, properties);
        assertNotNull(archive);
        assertEquals(sessionId, archive.getSessionId());
        assertNotNull(archive.getId());
        verify(postRequestedFor(urlMatching(archivePath)).withRequestBody(equalToJson(expectedJson)));
        assertTrue(Helpers.verifyTokenAuth(apiKey, apiSecret,
              findAll(postRequestedFor(urlMatching(archivePath)))));
        Helpers.verifyUserAgent();
    }

    @Test
    public void testStartArchiveWithResolution() throws OpenTokException {
        String sessionId = "SESSIONID";
        ArchiveProperties properties = new ArchiveProperties.Builder().resolution("1280x720").build();
        stubFor(post(urlEqualTo(archivePath))
              .willReturn(aResponse()
                    .withStatus(200)
                    .withHeader("Content-Type", "application/json")
                    .withBody("{\n" +
                          "          \"createdAt\" : 1395183243556,\n" +
                          "          \"duration\" : 0,\n" +
                          "          \"id\" : \"30b3ebf1-ba36-4f5b-8def-6f70d9986fe9\",\n" +
                          "          \"name\" : \"\",\n" +
                          "          \"resolution\" : \"1280x720\",\n" +
                          "          \"partnerId\" : 123456,\n" +
                          "          \"reason\" : \"\",\n" +
                          "          \"sessionId\" : \"SESSIONID\",\n" +
                          "          \"size\" : 0,\n" +
                          "          \"status\" : \"started\",\n" +
                          "          \"url\" : null\n" +
                          "        }")));
        Archive archive = sdk.startArchive(sessionId, properties);
        assertNotNull(archive);
        assertEquals(sessionId, archive.getSessionId());
        assertEquals(archive.getResolution(), "1280x720");
        verify(postRequestedFor(urlMatching(archivePath)));
        assertTrue(Helpers.verifyTokenAuth(apiKey, apiSecret,
              findAll(postRequestedFor(urlMatching(archivePath)))));
        Helpers.verifyUserAgent();
    }

    @Test
    public void testStartArchiveWithResolutionInIndividualMode() throws OpenTokException {
        String sessionId = "SESSIONID";
        ArchiveProperties properties = new ArchiveProperties.Builder().outputMode(OutputMode.INDIVIDUAL).resolution("1280x720").build();
        try {
            sdk.startArchive(sessionId, properties);
        } catch (InvalidArgumentException e) {
            assertEquals(e.getMessage(), "The resolution cannot be specified for individual output mode.");
        }
    }

    @Test
    public void testSetArchiveLayoutVertical() throws OpenTokException {
        String archiveId = "ARCHIVEID";
        ArchiveProperties properties = new ArchiveProperties.Builder().layout(new ArchiveLayout(ArchiveLayout.Type.VERTICAL)).build();
        String url = "/v2/project/" + this.apiKey + "/archive/" + archiveId + "/layout";
        stubFor(put(urlEqualTo(url))
              .willReturn(aResponse()
                    .withStatus(200)
                    .withHeader("Content-Type", "application/json")));

        sdk.setArchiveLayout(archiveId, properties);
        verify(putRequestedFor(urlMatching(url)));
        assertTrue(Helpers.verifyTokenAuth(apiKey, apiSecret,
              findAll(putRequestedFor(urlMatching(url)))));
        Helpers.verifyUserAgent();
    }

    @Test
    public void testSetArchiveLayoutScreenshareType() throws OpenTokException {
        String archiveId = "ARCHIVEID";
        ArchiveProperties properties = new ArchiveProperties.Builder().layout(new ArchiveLayout(ScreenShareLayoutType.PIP)).build();
        String url = "/v2/project/" + this.apiKey + "/archive/" + archiveId + "/layout";
        stubFor(put(urlEqualTo(url))
              .willReturn(aResponse()
                    .withStatus(200)
                    .withHeader("Content-Type", "application/json")));
        String expectedJson = "{\"type\":\"bestFit\",\"screenshareType\":\"pip\"}";
        sdk.setArchiveLayout(archiveId, properties);
        verify(putRequestedFor(urlMatching(url)).withRequestBody(equalToJson(expectedJson)));
        assertTrue(Helpers.verifyTokenAuth(apiKey, apiSecret,
              findAll(putRequestedFor(urlMatching(url)))));
        Helpers.verifyUserAgent();
    }

    @Test
    public void testSetArchiveLayoutScreenshareTypeNonBestFitType() throws OpenTokException {
        String archiveId = "ARCHIVEID";
        ArchiveProperties properties = new ArchiveProperties.Builder().layout(new ArchiveLayout(ScreenShareLayoutType.PIP)).build();
        properties.layout().setType(ArchiveLayout.Type.PIP);
        try {
            sdk.setArchiveLayout(archiveId, properties);
            fail("Expected an exception, failing");
        } catch (InvalidArgumentException e) {
            assertEquals("Could not set the Archive layout. When screenshareType is set, type must be bestFit", e.getMessage());
        }
    }

    @Test
    public void testSetArchiveLayoutCustom() throws OpenTokException {
        String archiveId = "ARCHIVEID";
        ArchiveProperties properties = new ArchiveProperties.Builder().layout(new ArchiveLayout(ArchiveLayout.Type.CUSTOM, "stream { position: absolute; }")).build();
        String url = "/v2/project/" + this.apiKey + "/archive/" + archiveId + "/layout";
        stubFor(put(urlEqualTo(url))
              .willReturn(aResponse()
                    .withStatus(200)
                    .withHeader("Content-Type", "application/json")));

        sdk.setArchiveLayout(archiveId, properties);
        verify(putRequestedFor(urlMatching(url)));
        assertTrue(Helpers.verifyTokenAuth(apiKey, apiSecret, findAll(putRequestedFor(urlMatching(url)))));
        Helpers.verifyUserAgent();
    }

    @Test
    public void testSetArchiveLayoutCustomWithNoStyleSheet() throws OpenTokException {
        String archiveId = "ARCHIVEID";
        ArchiveProperties properties = new ArchiveProperties.Builder().layout(new ArchiveLayout(ArchiveLayout.Type.CUSTOM)).build();
        assertThrows(RequestException.class, () -> sdk.setArchiveLayout(archiveId, properties));
    }

    @Test
    public void testSetArchiveLayoutNonCustomWithStyleSheet() throws OpenTokException {
        String archiveId = "ARCHIVEID";
        ArchiveProperties properties = new ArchiveProperties.Builder().layout(new ArchiveLayout(ArchiveLayout.Type.BESTFIT, "stream { position: absolute; }")).build();
        assertThrows(RequestException.class, () -> sdk.setArchiveLayout(archiveId, properties));
    }

    @Test(expected = InvalidArgumentException.class)
    public void testSetArchiveLayoutWithNoProperties() throws OpenTokException {
        sdk.setArchiveLayout("ARCHIVEID", null);
    }

    @Test(expected = InvalidArgumentException.class)
    public void testSetArchiveStreamsLayoutWithNoProps() throws OpenTokException {
        sdk.setStreamLayouts("SESSIONID", null);
    }

    @Test(expected = InvalidArgumentException.class)
    public void testSetArchiveStreamsLayoutWithNoSessionID() throws OpenTokException {
        sdk.setStreamLayouts("", new StreamListProperties.Builder().build());
    }

    @Test
    public void testSetArchiveStreamsMultiLayout() throws OpenTokException {
        String sessionId = "SESSIONID";
        String streamId1 = "STREAMID1";
        String streamId2 = "STREAMID2";
        StreamProperties streamProps1 = new StreamProperties.Builder().id(streamId1).addLayoutClass("full").addLayoutClass("focus").build();
        StreamProperties streamProps2 = new StreamProperties.Builder().id(streamId2).addLayoutClass("full").build();
        StreamListProperties properties = new StreamListProperties.Builder().addStreamProperties(streamProps1).addStreamProperties(streamProps2).build();
        String url = "/v2/project/" + this.apiKey + "/session/" + sessionId + "/stream";
        stubFor(put(urlEqualTo(url))
              .willReturn(aResponse()
                    .withStatus(200)
                    .withHeader("Content-Type", "application/json")));
        sdk.setStreamLayouts(sessionId, properties);
        verify(putRequestedFor(urlMatching(url)));
        assertTrue(Helpers.verifyTokenAuth(apiKey, apiSecret,
              findAll(putRequestedFor(urlMatching(url)))));
        Helpers.verifyUserAgent();
    }

    @Test
    public void testSetArchiveStreamsOneLayout() throws OpenTokException {
        String sessionId = "SESSIONID";
        String streamId = "STREAMID1";

        StreamProperties streamProps = new StreamProperties.Builder().id(streamId).addLayoutClass("full").addLayoutClass("focus").build();
        StreamListProperties properties = new StreamListProperties.Builder().addStreamProperties(streamProps).build();
        String url = "/v2/project/" + this.apiKey + "/session/" + sessionId + "/stream";
        stubFor(put(urlEqualTo(url))
              .willReturn(aResponse()
                    .withStatus(200)
                    .withHeader("Content-Type", "application/json")));
        sdk.setStreamLayouts(sessionId, properties);
        verify(putRequestedFor(urlMatching(url)));
        assertTrue(Helpers.verifyTokenAuth(apiKey, apiSecret,
              findAll(putRequestedFor(urlMatching(url)))));
        Helpers.verifyUserAgent();
    }

    @Test
    public void testSetArchiveStreamsNoLayout() throws OpenTokException {
        String sessionId = "SESSIONID";
        String streamId = "STREAMID1";

        StreamProperties streamProps = new StreamProperties.Builder().id(streamId).build();
        StreamListProperties properties = new StreamListProperties.Builder().addStreamProperties(streamProps).build();
        String url = "/v2/project/" + this.apiKey + "/session/" + sessionId + "/stream";
        stubFor(put(urlEqualTo(url))
              .willReturn(aResponse()
                    .withStatus(200)
                    .withHeader("Content-Type", "application/json")));
        sdk.setStreamLayouts(sessionId, properties);
        verify(putRequestedFor(urlMatching(url)));
        assertTrue(Helpers.verifyTokenAuth(apiKey, apiSecret,
              findAll(putRequestedFor(urlMatching(url)))));
        Helpers.verifyUserAgent();
    }

    @Test
    public void testStartArchiveWithName() throws OpenTokException {
        String sessionId = "SESSIONID";
        String name = "archive_name";
        stubFor(post(urlEqualTo(archivePath))
              .willReturn(aResponse()
                    .withStatus(200)
                    .withHeader("Content-Type", "application/json")
                    .withBody("{\n" +
                          "          \"createdAt\" : 1395183243556,\n" +
                          "          \"duration\" : 0,\n" +
                          "          \"id\" : \"30b3ebf1-ba36-4f5b-8def-6f70d9986fe9\",\n" +
                          "          \"name\" : \"archive_name\",\n" +
                          "          \"partnerId\" : 123456,\n" +
                          "          \"reason\" : \"\",\n" +
                          "          \"sessionId\" : \"SESSIONID\",\n" +
                          "          \"size\" : 0,\n" +
                          "          \"status\" : \"started\",\n" +
                          "          \"url\" : null\n" +
                          "        }")));

        Archive archive = sdk.startArchive(sessionId, name);
        assertNotNull(archive);
        assertEquals(sessionId, archive.getSessionId());
        assertEquals(name, archive.getName());
        assertNotNull(archive.getId());
        verify(postRequestedFor(urlMatching(archivePath)));
        assertTrue(Helpers.verifyTokenAuth(apiKey, apiSecret,
              findAll(postRequestedFor(urlMatching(archivePath)))));
        Helpers.verifyUserAgent();
    }

    @Test
    public void testStartVoiceOnlyArchive() throws OpenTokException {
        String sessionId = "SESSIONID";
        stubFor(post(urlEqualTo(archivePath))
              .willReturn(aResponse()
                    .withStatus(200)
                    .withHeader("Content-Type", "application/json")
                    .withBody("{\n" +
                          "          \"createdAt\" : 1395183243556,\n" +
                          "          \"duration\" : 0,\n" +
                          "          \"id\" : \"30b3ebf1-ba36-4f5b-8def-6f70d9986fe9\",\n" +
                          "          \"name\" : \"\",\n" +
                          "          \"partnerId\" : 123456,\n" +
                          "          \"reason\" : \"\",\n" +
                          "          \"sessionId\" : \"SESSIONID\",\n" +
                          "          \"size\" : 0,\n" +
                          "          \"status\" : \"started\",\n" +
                          "          \"url\" : null,\n" +
                          "          \"hasVideo\" : false,\n" +
                          "          \"hasAudio\" : true\n" +
                          "        }")));
        ArchiveProperties properties = new ArchiveProperties.Builder().hasVideo(false).build();
        Archive archive = sdk.startArchive(sessionId, properties);
        assertNotNull(archive);
        assertEquals(sessionId, archive.getSessionId());
        assertNotNull(archive.getId());
        verify(postRequestedFor(urlMatching(archivePath)));
        assertTrue(Helpers.verifyTokenAuth(apiKey, apiSecret,
              findAll(postRequestedFor(urlMatching(archivePath)))));
        Helpers.verifyUserAgent();
    }

    @Test
    public void testStartComposedArchive() throws OpenTokException {
        String sessionId = "SESSIONID";
        stubFor(post(urlEqualTo(archivePath))
              .willReturn(aResponse()
                    .withStatus(200)
                    .withHeader("Content-Type", "application/json")
                    .withBody("{\n" +
                          "          \"createdAt\" : 1395183243556,\n" +
                          "          \"duration\" : 0,\n" +
                          "          \"id\" : \"30b3ebf1-ba36-4f5b-8def-6f70d9986fe9\",\n" +
                          "          \"name\" : \"\",\n" +
                          "          \"partnerId\" : 123456,\n" +
                          "          \"reason\" : \"\",\n" +
                          "          \"sessionId\" : \"SESSIONID\",\n" +
                          "          \"size\" : 0,\n" +
                          "          \"status\" : \"started\",\n" +
                          "          \"url\" : null,\n" +
                          "          \"outputMode\" : \"composed\"\n" +
                          "        }")));
        ArchiveProperties properties = new ArchiveProperties.Builder()
              .outputMode(OutputMode.COMPOSED)
              .build();
        Archive archive = sdk.startArchive(sessionId, properties);
        assertNotNull(archive);
        assertEquals(sessionId, archive.getSessionId());
        assertNotNull(archive.getId());
        assertEquals(OutputMode.COMPOSED, archive.getOutputMode());
        verify(postRequestedFor(urlMatching(archivePath)));
        assertTrue(Helpers.verifyTokenAuth(apiKey, apiSecret,
              findAll(postRequestedFor(urlMatching(archivePath)))));
        Helpers.verifyUserAgent();
    }

    @Test
    public void testStartComposedArchiveWithLayout() throws OpenTokException {
        String sessionId = "SESSIONID";
        stubFor(post(urlEqualTo(archivePath))
              .willReturn(aResponse()
                    .withStatus(200)
                    .withHeader("Content-Type", "application/json")
                    .withBody("{\n" +
                          "          \"createdAt\" : 1395183243556,\n" +
                          "          \"duration\" : 0,\n" +
                          "          \"id\" : \"30b3ebf1-ba36-4f5b-8def-6f70d9986fe9\",\n" +
                          "          \"name\" : \"\",\n" +
                          "          \"partnerId\" : 123456,\n" +
                          "          \"reason\" : \"\",\n" +
                          "          \"sessionId\" : \"SESSIONID\",\n" +
                          "          \"size\" : 0,\n" +
                          "          \"status\" : \"started\",\n" +
                          "          \"url\" : null,\n" +
                          "          \"outputMode\" : \"composed\"\n" +
                          "        }")));
        ArchiveProperties properties = new ArchiveProperties.Builder()
              .outputMode(OutputMode.COMPOSED)
              .layout(new ArchiveLayout(ArchiveLayout.Type.CUSTOM, "stream { position: absolute; }"))
              .build();
        Archive archive = sdk.startArchive(sessionId, properties);
        assertNotNull(archive);
        assertEquals(sessionId, archive.getSessionId());
        assertNotNull(archive.getId());
        assertEquals(OutputMode.COMPOSED, archive.getOutputMode());
        verify(postRequestedFor(urlMatching(archivePath)));
        assertTrue(Helpers.verifyTokenAuth(apiKey, apiSecret,
              findAll(postRequestedFor(urlMatching(archivePath)))));
        Helpers.verifyUserAgent();
    }

    @Test
    public void testStartArchiveInvalidType() throws OpenTokException {
        String sessionId = "SESSIONID";
        ArchiveProperties properties = new ArchiveProperties.Builder().layout(new ArchiveLayout(ScreenShareLayoutType.PIP)).build();
        properties.layout().setType(ArchiveLayout.Type.PIP);
        try {
            sdk.startArchive(sessionId, properties);
            fail("Expected exception, failing");
        } catch (InvalidArgumentException e) {
            assertEquals("Could not start Archive. When screenshareType is set in the layout, type must be bestFit", e.getMessage());
        }
    }

    @Test
    public void testStartIndividualArchive() throws OpenTokException {
        String sessionId = "SESSIONID";
        stubFor(post(urlEqualTo(archivePath))
              .willReturn(aResponse()
                    .withStatus(200)
                    .withHeader("Content-Type", "application/json")
                    .withBody("{\n" +
                          "          \"createdAt\" : 1395183243556,\n" +
                          "          \"duration\" : 0,\n" +
                          "          \"id\" : \"30b3ebf1-ba36-4f5b-8def-6f70d9986fe9\",\n" +
                          "          \"name\" : \"\",\n" +
                          "          \"partnerId\" : 123456,\n" +
                          "          \"reason\" : \"\",\n" +
                          "          \"sessionId\" : \"SESSIONID\",\n" +
                          "          \"size\" : 0,\n" +
                          "          \"status\" : \"started\",\n" +
                          "          \"url\" : null,\n" +
                          "          \"outputMode\" : \"individual\"\n" +
                          "        }")));
        ArchiveProperties properties = new ArchiveProperties.Builder().outputMode(OutputMode.INDIVIDUAL).build();
        Archive archive = sdk.startArchive(sessionId, properties);
        assertNotNull(archive);
        assertEquals(sessionId, archive.getSessionId());
        assertNotNull(archive.getId());
        assertEquals(OutputMode.INDIVIDUAL, archive.getOutputMode());
        verify(postRequestedFor(urlMatching(archivePath)));
        assertTrue(Helpers.verifyTokenAuth(apiKey, apiSecret,
              findAll(postRequestedFor(urlMatching(archivePath)))));
        Helpers.verifyUserAgent();
    }

    // TODO: test start archive with name

    // TODO: test start archive failure scenarios

    @Test
    public void testStopArchive() throws OpenTokException {
        String archiveId = "ARCHIVEID";
        stubFor(post(urlEqualTo(archivePath + "/" + archiveId + "/stop"))
              .willReturn(aResponse()
                    .withStatus(200)
                    .withHeader("Content-Type", "application/json")
                    .withBody("{\n" +
                          "          \"createdAt\" : 1395183243000,\n" +
                          "          \"duration\" : 0,\n" +
                          "          \"id\" : \"ARCHIVEID\",\n" +
                          "          \"name\" : \"\",\n" +
                          "          \"partnerId\" : 123456,\n" +
                          "          \"reason\" : \"\",\n" +
                          "          \"sessionId\" : \"SESSIONID\",\n" +
                          "          \"size\" : 0,\n" +
                          "          \"status\" : \"stopped\",\n" +
                          "          \"url\" : null\n" +
                          "        }")));

        Archive archive = sdk.stopArchive(archiveId);
        assertNotNull(archive);
        assertEquals("SESSIONID", archive.getSessionId());
        assertEquals(archiveId, archive.getId());
        verify(postRequestedFor(urlMatching(archivePath + "/" + archiveId + "/stop")));
        assertTrue(Helpers.verifyTokenAuth(apiKey, apiSecret,
              findAll(postRequestedFor(urlMatching(archivePath + "/" + archiveId + "/stop")))));
        Helpers.verifyUserAgent();
    }

    // TODO: test stop archive failure scenarios

    @Test
    public void testDeleteArchive() throws OpenTokException {
        String archiveId = "ARCHIVEID";
        stubFor(delete(urlEqualTo(archivePath + "/" + archiveId))
              .willReturn(aResponse()
                    .withStatus(204)
                    .withHeader("Content-Type", "application/json")));

        sdk.deleteArchive(archiveId);
        verify(deleteRequestedFor(urlMatching(archivePath + "/" + archiveId)));
        assertTrue(Helpers.verifyTokenAuth(apiKey, apiSecret,
              findAll(deleteRequestedFor(urlMatching(archivePath + "/" + archiveId)))));
        Helpers.verifyUserAgent();
    }

    // TODO: test delete archive failure scenarios

    // NOTE: this test is pretty sloppy
    @Test
    public void testGetExpiredArchive() throws OpenTokException {
        String archiveId = "ARCHIVEID";
        stubFor(get(urlEqualTo(archivePath + "/" + archiveId))
              .willReturn(aResponse()
                    .withStatus(200)
                    .withHeader("Content-Type", "application/json")
                    .withBody("{\n" +
                          "          \"createdAt\" : 1395187836000,\n" +
                          "          \"duration\" : 62,\n" +
                          "          \"id\" : \"" + archiveId + "\",\n" +
                          "          \"name\" : \"\",\n" +
                          "          \"partnerId\" : 123456,\n" +
                          "          \"reason\" : \"\",\n" +
                          "          \"sessionId\" : \"SESSIONID\",\n" +
                          "          \"size\" : 8347554,\n" +
                          "          \"status\" : \"expired\",\n" +
                          "          \"url\" : null\n" +
                          "        }")));

        Archive archive = sdk.getArchive(archiveId);
        assertNotNull(archive);
        assertEquals(Archive.Status.EXPIRED, archive.getStatus());
    }

    // NOTE: this test is pretty sloppy
    @Test
    public void testGetPausedArchive() throws OpenTokException {
        String archiveId = "ARCHIVEID";
        stubFor(get(urlEqualTo(archivePath + "/" + archiveId))
              .willReturn(aResponse()
                    .withStatus(200)
                    .withHeader("Content-Type", "application/json")
                    .withBody("{\n" +
                          "          \"createdAt\" : 1395187836000,\n" +
                          "          \"duration\" : 62,\n" +
                          "          \"id\" : \"" + archiveId + "\",\n" +
                          "          \"name\" : \"\",\n" +
                          "          \"partnerId\" : 123456,\n" +
                          "          \"reason\" : \"\",\n" +
                          "          \"sessionId\" : \"SESSIONID\",\n" +
                          "          \"size\" : 8347554,\n" +
                          "          \"status\" : \"paused\",\n" +
                          "          \"url\" : null\n" +
                          "        }")));

        Archive archive = sdk.getArchive(archiveId);
        assertNotNull(archive);
        assertEquals(Archive.Status.PAUSED, archive.getStatus());
    }

    @Test
    public void testGetArchiveWithUnknownProperties() throws OpenTokException {
        String archiveId = "ARCHIVEID";
        stubFor(get(urlEqualTo(archivePath + "/" + archiveId))
              .willReturn(aResponse()
                    .withStatus(200)
                    .withHeader("Content-Type", "application/json")
                    .withBody("{\n" +
                          "          \"createdAt\" : 1395187836000,\n" +
                          "          \"duration\" : 62,\n" +
                          "          \"id\" : \"" + archiveId + "\",\n" +
                          "          \"name\" : \"\",\n" +
                          "          \"partnerId\" : 123456,\n" +
                          "          \"reason\" : \"\",\n" +
                          "          \"sessionId\" : \"SESSIONID\",\n" +
                          "          \"size\" : 8347554,\n" +
                          "          \"status\" : \"expired\",\n" +
                          "          \"url\" : null,\n" +
                          "          \"thisisnotaproperty\" : null\n" +
                          "        }")));

        Archive archive = sdk.getArchive(archiveId);
        assertNotNull(archive);
    }

    @Test
    public void testGetStreamWithId() throws OpenTokException {
        String sessionID = "SESSIONID";
        String streamID = "STREAMID";
        String url = "/v2/project/" + this.apiKey + "/session/" + sessionID + "/stream/" + streamID;
        stubFor(get(urlEqualTo(url))
              .willReturn(aResponse()
                    .withStatus(200)
                    .withHeader("Content-Type", "application/json")
                    .withBody("{\n" +
                          "          \"id\" : \"" + streamID + "\",\n" +
                          "          \"name\" : \"\",\n" +
                          "          \"videoType\" : \"camera\",\n" +
                          "          \"layoutClassList\" : [] \n" +
                          "        }")));
        Stream stream = sdk.getStream(sessionID, streamID);
        assertNotNull(stream);
        assertEquals(streamID, stream.getId());
        assertEquals("", stream.getName());
        assertEquals("camera", stream.getVideoType());

        verify(getRequestedFor(urlMatching(url)));
        assertTrue(Helpers.verifyTokenAuth(apiKey, apiSecret,
              findAll(getRequestedFor(urlMatching(url)))));
        Helpers.verifyUserAgent();
    }

    @Test
    public void testForceMuteStream() throws OpenTokException {
        String sessionID = "SESSIONID";
        String streamID = "STREAMID";
        String path = "/v2/project/" + this.apiKey + "/session/" + sessionID + "/stream/" + streamID + "/mute";
        stubFor(post(urlEqualTo(path))
              .willReturn(aResponse().withStatus(200)));
        sdk.forceMuteStream(sessionID, streamID);
        verify(postRequestedFor(urlMatching(path)));
        assertTrue(Helpers.verifyTokenAuth(apiKey, apiSecret, findAll(postRequestedFor(urlMatching(path)))));
        Helpers.verifyUserAgent();
        assertThrows(InvalidArgumentException.class, () -> sdk.forceMuteStream("", streamID));
        assertThrows(InvalidArgumentException.class, () -> sdk.forceMuteStream(sessionID, ""));
    }

    @Test
    public void testForceMuteAllStreamWithIdList() throws OpenTokException {
        String sessionID = "SESSIONID";
        String path = "/v2/project/" + this.apiKey + "/session/" + sessionID + "/mute";
        stubFor(post(urlEqualTo(path))
              .willReturn(aResponse()
                    .withStatus(200)
                    .withHeader("Content-Type", "application/json")));
        List<String> excludedList = new ArrayList<>();
        excludedList.add("abc123");
        excludedList.add("xyz456");
        MuteAllProperties properties = new MuteAllProperties.Builder()
              .excludedStreamIds(excludedList).build();
        sdk.forceMuteAll(sessionID, properties);
        verify(postRequestedFor(urlMatching(path)));
        assertTrue(Helpers.verifyTokenAuth(apiKey, apiSecret,
              findAll(postRequestedFor(urlMatching(SESSION_CREATE)))));
        Helpers.verifyUserAgent();
        assertThrows(InvalidArgumentException.class, () -> sdk.forceMuteAll("", properties));
    }

    @Test
    public void testDisableForceMute() throws OpenTokException {
        String sessionID = "SESSIONID";
        String path = "/v2/project/" + this.apiKey + "/session/" + sessionID + "/mute";
        stubFor(post(urlEqualTo(path))
              .willReturn(aResponse()
                    .withStatus(200)
                    .withHeader("Content-Type", "application/json")));
        sdk.disableForceMute(sessionID);
        verify(postRequestedFor(urlMatching(path)));
        assertTrue(Helpers.verifyTokenAuth(apiKey, apiSecret,
              findAll(postRequestedFor(urlMatching(SESSION_CREATE)))));
        Helpers.verifyUserAgent();
        assertThrows(InvalidArgumentException.class, () -> sdk.disableForceMute(""));
    }

    @Test
    public void testListStreams() throws OpenTokException {
        String sessionID = "SESSIONID";
        String url = "/v2/project/" + this.apiKey + "/session/" + sessionID + "/stream";
        stubFor(get(urlEqualTo(url))
              .willReturn(aResponse()
                    .withStatus(200)
                    .withHeader("Content-Type", "application/json")
                    .withBody("{\n" +
                          "          \"count\" : 2,\n" +
                          "          \"items\" : [ {\n" +
                          "          \"id\" : \"" + 1234 + "\",\n" +
                          "          \"name\" : \"\",\n" +
                          "          \"videoType\" : \"camera\",\n" +
                          "          \"layoutClassList\" : [] \n" +
                          "          }, {\n" +
                          "          \"id\" : \"" + 5678 + "\",\n" +
                          "          \"name\" : \"\",\n" +
                          "          \"videoType\" : \"screen\",\n" +
                          "          \"layoutClassList\" : [] \n" +
                          "          } ]\n" +
                          "        }")));
        StreamList streams = sdk.listStreams(sessionID);
        assertNotNull(streams);
        assertEquals(2, streams.getTotalCount());
        Stream stream1 = streams.get(0);
        Stream stream2 = streams.get(1);
        assertEquals("1234", stream1.getId());
        assertEquals("", stream1.getName());
        assertEquals("camera", stream1.getVideoType());
        assertEquals("5678", stream2.getId());
        assertEquals("", stream2.getName());
        assertEquals("screen", stream2.getVideoType());

        verify(getRequestedFor(urlMatching(url)));
        assertTrue(Helpers.verifyTokenAuth(apiKey, apiSecret,
              findAll(getRequestedFor(urlMatching(url)))));
        Helpers.verifyUserAgent();
    }

    @Test
    public void testStartBroadcastNullEmptyParameters() throws OpenTokException {
        int exceptionCount = 0;
        BroadcastProperties properties = new BroadcastProperties.Builder().build();
        try {
            sdk.startBroadcast("", properties);
        } catch (InvalidArgumentException e) {
            exceptionCount++;
        }
        try {
            sdk.startBroadcast(null, properties);
        } catch (InvalidArgumentException e) {
            exceptionCount++;
        }
        try {
            sdk.startBroadcast("SESSIONID", null);
        } catch (InvalidArgumentException e) {
            exceptionCount++;
        }
        assertEquals(3, exceptionCount);
    }

    @Test
    public void testStartBroadcast() throws OpenTokException {
        String sessionId = "SESSIONID";
        String url = "/v2/project/" + this.apiKey + "/broadcast";
        stubFor(post(urlEqualTo(url))
              .withRequestBody(equalTo("{\"sessionId\":\"SESSIONID\",\"streamMode\":\"auto\"," +
                    "\"hasAudio\":false,\"hasVideo\":false,\"layout\":{\"type\":\"pip\"},\"maxDuration\":1000," +
                    "\"resolution\":\"1920x1080\",\"multiBroadcastTag\":\"MyVideoBroadcastTag\",\"outputs\":{" +
                    "\"hls\":{},\"rtmp\":[{\"id\":\"foo\",\"serverUrl\":\"rtmp://myfooserver/myfooapp\"," +
                    "\"streamName\":\"myfoostream\"},{\"id\":\"bar\",\"serverUrl\":" +
                    "\"rtmp://mybarserver/mybarapp\",\"streamName\":\"mybarstream\"}]}}"
              ))
              .willReturn(aResponse()
                    .withStatus(200)
                    .withHeader("Content-Type", "application/json")
                    .withBody("{\n" +
                          "          \"id\" : \"30b3ebf1-ba36-4f5b-8def-6f70d9986fe9\",\n" +
                          "          \"sessionId\" : \"SESSIONID\",\n" +
                          "          \"projectId\" : 123456,\n" +
                          "          \"createdAt\" : 1437676551000,\n" +
                          "          \"updatedAt\" : 1437676551000,\n" +
                          "          \"hasAudio\" : false,\n" +
                          "          \"hasVideo\" : false,\n" +
                          "          \"resolution\" : \"1280x720\",\n" +
                          "          \"status\" : \"started\",\n" +
                          "          \"multiBroadcastTag\" : \"MyVideoBroadcastTag\",\n" +
                          "          \"broadcastUrls\" : {" +
                          "           \"hls\" : \"http://server/fakepath/playlist.m3u8\"," +
                          "           \"rtmp\" : [{" +
                          "           \"id\" : \"foo\"," +
                          "           \"serverUrl\" : \"rtmp://myfooserver/myfooapp\"," +
                          "           \"streamName\" : \"myfoostream\"" +
                          "           }," +
                          "           {                          " +
                          "           \"id\" : \"bar\"," +
                          "           \"serverUrl\" : \"rtmp://mybarserver/mybarapp\"," +
                          "           \"streamName\" : \"mybarstream\"" +
                          "           }]" +
                          "           }" +
                          "           }" +
                          "        }")));
        RtmpProperties rtmpProps = new RtmpProperties.Builder().id("foo").serverUrl("rtmp://myfooserver/myfooapp").streamName("myfoostream").build();
        RtmpProperties rtmpNextProps = new RtmpProperties.Builder().id("bar").serverUrl("rtmp://mybarserver/mybarapp").streamName("mybarstream").build();
        BroadcastLayout layout = new BroadcastLayout(BroadcastLayout.Type.PIP);
        new BroadcastLayout(ArchiveLayout.Type.BESTFIT, "style.css");

        BroadcastProperties properties = new BroadcastProperties.Builder()
              .hasHls(true)
              .addRtmpProperties(rtmpProps)
              .addRtmpProperties(rtmpNextProps)
              .maxDuration(1000)
              .resolution("1920x1080")
              .hasAudio(false).hasVideo(false)
              .multiBroadcastTag("MyVideoBroadcastTag")
              .layout(layout)
              .streamMode(Broadcast.StreamMode.AUTO)
              .build();

        Broadcast broadcast = sdk.startBroadcast(sessionId, properties);
        assertNotNull(broadcast);
        Rtmp rtmp = broadcast.getRtmpList().get(0);
        assertNotNull(rtmp);
        assertNotNull(rtmp.getId());
        assertNotNull(rtmp.getServerUrl());
        assertNotNull(rtmp.getStreamName());
        assertNotNull(broadcast.toString());
        assertNotNull(broadcast.getStatus());
        assertFalse(broadcast.hasAudio());
        assertFalse(broadcast.hasVideo());
        assertEquals("1280x720", broadcast.getResolution());
        assertTrue(broadcast.getCreatedAt() > 0);
        assertTrue(broadcast.getUpdatedAt() > -1);
        assertTrue(broadcast.getProjectId() > -1);
        assertEquals(sessionId, broadcast.getSessionId());
        assertEquals("MyVideoBroadcastTag", broadcast.getMultiBroadcastTag());
        assertEquals(Broadcast.StreamMode.AUTO, broadcast.getStreamMode());
        assertNotNull(broadcast.getId());
        verify(postRequestedFor(urlMatching(url)));
        assertTrue(Helpers.verifyTokenAuth(apiKey, apiSecret,
              findAll(postRequestedFor(urlMatching(url)))));
        Helpers.verifyUserAgent();
    }

    @Test
    public void testBroadcastHlsBuilder() {
        assertThrows(IllegalArgumentException.class, () ->
              new Hls.Builder().lowLatency(true).dvr(true).build()
        );
        new Hls.Builder().lowLatency(true).dvr(false).build();
        new Hls.Builder().lowLatency(false).dvr(true).build();
        Hls hls = new Hls.Builder().build();
        assertFalse(hls.dvr());
        assertFalse(hls.lowLatency());
    }

    @Test
    public void testStartBroadcastHlsParameters() throws OpenTokException {
        String sessionId = "SESSIONID";
        stubFor(post(urlEqualTo(broadcastPath))
              .willReturn(aResponse()
                    .withStatus(200)
                    .withHeader("Content-Type", "application/json")
                    .withBody("{\n" +
                          "          \"id\" : \"30b3ebf1-ba36-4f5b-8def-6f70d9986fe9\",\n" +
                          "          \"sessionId\" : \"SESSIONID\",\n" +
                          "          \"projectId\" : 123456,\n" +
                          "          \"createdAt\" : 1437676551000,\n" +
                          "          \"upDatedAt\" : 1437676551000,\n" +
                          "          \"resolution\" : \"1280x720\",\n" +
                          "          \"status\" : \"started\",\n" +
                          "          \"broadcastUrls\" : {" +
                          "           \"hls\" : \"http://server/fakepath/playlist.m3u8\"," +
                          "           \"rtmp\" : [{" +
                          "           \"id\" : \"foo\"," +
                          "           \"serverUrl\" : \"rtmp://myfooserver/myfooapp\"," +
                          "           \"streamName\" : \"myfoostream\"" +
                          "           }," +
                          "           {                          " +
                          "           \"id\" : \"bar\"," +
                          "           \"serverUrl\" : \"rtmp://mybarserver/mybarapp\"," +
                          "           \"streamName\" : \"mybarstream\"" +
                          "           }]" +
                          "           }" +
                          "           }" +
                          "        }")));
        RtmpProperties rtmpProps = new RtmpProperties.Builder().id("foo").serverUrl("rtmp://myfooserver/myfooapp").streamName("myfoostream").build();
        RtmpProperties rtmpNextProps = new RtmpProperties.Builder().id("bar").serverUrl("rtmp://mybarserver/mybarapp").streamName("mybarstream").build();
        BroadcastLayout layout = new BroadcastLayout(BroadcastLayout.Type.BESTFIT);
        BroadcastProperties properties = new BroadcastProperties.Builder()
              .hls(new Hls.Builder().lowLatency(true).build())
              .addRtmpProperties(rtmpProps)
              .addRtmpProperties(rtmpNextProps)
              .maxDuration(1000)
              .resolution("1920x1080")
              .layout(layout)
              .build();
        Broadcast broadcast = sdk.startBroadcast(sessionId, properties);
        verify(postRequestedFor(urlMatching(broadcastPath)));
        assertTrue(Helpers.verifyTokenAuth(apiKey, apiSecret,
              findAll(postRequestedFor(urlMatching(broadcastPath)))));
        Helpers.verifyUserAgent();
    }

    @Test
    public void testBroadcastWithScreenShareType() throws OpenTokException {
        String sessionId = "2_M23039383dlkeoedjd-22928edjdHKUiuhkfofoieo98899imf-fg";

        ObjectMapper mapper = new ObjectMapper();
        ObjectNode broadcastRootNode = mapper.createObjectNode();
        broadcastRootNode.put("id", "35c4596f-f92a-465b-b319-828d3de87b949");
        broadcastRootNode.put("sessionId", sessionId);
        broadcastRootNode.put("projectId", "87654321");
        broadcastRootNode.put("createdAt", "1437676551000");
        ObjectNode broadcastUrlNode = mapper.createObjectNode();
        broadcastUrlNode.put("hls", "http://server/fakepath/playlist.m3u8");
        broadcastRootNode.set("broadcastUrls", broadcastUrlNode);
        broadcastRootNode.put("updatedAt", "1437676551000");
        broadcastRootNode.put("status", "started");
        broadcastRootNode.put("maxDuration", "5400");
        broadcastRootNode.put("resolution", "1280x720");
        broadcastRootNode.put("partnerId", "12345678");
        broadcastRootNode.put("event", "broadcast");

        stubFor(post(urlEqualTo(broadcastPath))
              .willReturn(aResponse()
                    .withStatus(200)
                    .withHeader("Content-Type", "application/json")
                    .withBody(broadcastRootNode.toString())));

        BroadcastLayout layout = new BroadcastLayout(ScreenShareLayoutType.PIP);

        BroadcastProperties properties = new BroadcastProperties.Builder()
                .hasHls(true)
                .maxDuration(5400)
                .layout(layout)
                .build();
        String expectedJson = String.format("{\"sessionId\":\"%s\",\"streamMode\":\"auto\",\"hasAudio\":true,\"hasVideo\":true,\"layout\":{\"type\":\"bestFit\",\"screenshareType\":\"pip\"},\"maxDuration\":5400,\"resolution\":\"640x480\",\"outputs\":{\"hls\":{},\"rtmp\":[]}}",sessionId);
        Broadcast broadcast = sdk.startBroadcast(sessionId, properties);
        assertNotNull(broadcast);
        assertEquals(sessionId, broadcast.getSessionId());
        assertNotNull(broadcast.getId());
        verify(postRequestedFor(urlMatching(broadcastPath)).withRequestBody(equalToJson(expectedJson)));
        assertTrue(Helpers.verifyTokenAuth(apiKey, apiSecret, findAll(postRequestedFor(urlMatching(broadcastPath)))));
        Helpers.verifyUserAgent();
    }

    @Test
    public void testStartBroadcastWithScreenshareAndInvalidType() throws OpenTokException {
        String sessionId = "2_M23039383dlkeoedjd-22928edjdHKUiuhkfofoieo98899imf-fg";
        BroadcastProperties properties = new BroadcastProperties.Builder().layout(new BroadcastLayout(ScreenShareLayoutType.PIP)).build();
        properties.layout().setType(ArchiveLayout.Type.PIP);
        try {
            sdk.startBroadcast(sessionId, properties);
            assertTrue("Expected exception - failing", true);
        } catch (InvalidArgumentException e) {
            assertEquals("Could not start OpenTok Broadcast, Layout Type must be bestfit when screenshareType is set.", e.getMessage());
        }
    }

    @Test
    public void testStartBroadcastWithCustomLayout() throws OpenTokException {
        String sessionId = "2_M23039383dlkeoedjd-22928edjdHKUiuhkfofoieo98899imf-fg";

        ObjectMapper mapper = new ObjectMapper();
        ObjectNode broadcastRootNode = mapper.createObjectNode();
        broadcastRootNode.put("id", "35c4596f-f92a-465b-b319-828d3de87b949");
        broadcastRootNode.put("sessionId", sessionId);
        broadcastRootNode.put("projectId", "87654321");
        broadcastRootNode.put("createdAt", "1437676551000");

        ObjectNode broadcastUrlNode = mapper.createObjectNode();
        broadcastUrlNode.put("hls", "http://server/fakepath/playlist.m3u8");

        broadcastRootNode.set("broadcastUrls", broadcastUrlNode);
        broadcastRootNode.put("updatedAt", "1437676551000");
        broadcastRootNode.put("status", "started");
        broadcastRootNode.put("maxDuration", "5400");
        broadcastRootNode.put("resolution", "1280x720");
        broadcastRootNode.put("partnerId", "12345678");
        broadcastRootNode.put("event", "broadcast");


        stubFor(post(urlEqualTo(broadcastPath))
              .willReturn(aResponse()
                    .withStatus(200)
                    .withHeader("Content-Type", "application/json")
                    .withBody(broadcastRootNode.toString())));

        BroadcastLayout layout = new BroadcastLayout(BroadcastLayout.Type.CUSTOM);
        String customStylesheet = "stream.instructor {position: absolute; width: 100%;  height:50%;}";
        layout.setStylesheet(customStylesheet);

        BroadcastProperties properties = new BroadcastProperties.Builder()
              .hasHls(true)
              .maxDuration(5400)
              .layout(layout)
              .build();
        Broadcast broadcast = sdk.startBroadcast(sessionId, properties);
        assertNotNull(broadcast);
        assertEquals(sessionId, broadcast.getSessionId());
        assertNotNull(broadcast.getId());
        verify(postRequestedFor(urlMatching(broadcastPath)));
        assertTrue(Helpers.verifyTokenAuth(apiKey, apiSecret,
              findAll(postRequestedFor(urlMatching(broadcastPath)))));
        Helpers.verifyUserAgent();
    }

    @Test
    public void testStartBroadcastNoHls() throws OpenTokException {
        String sessionId = "SESSIONID";
        stubFor(post(urlEqualTo(broadcastPath))
              .willReturn(aResponse()
                    .withStatus(200)
                    .withHeader("Content-Type", "application/json")
                    .withBody("{\n" +
                          "          \"id\" : \"30b3ebf1-ba36-4f5b-8def-6f70d9986fe9\",\n" +
                          "          \"sessionId\" : \"SESSIONID\",\n" +
                          "          \"projectId\" : 123456,\n" +
                          "          \"createdAt\" : 1437676551000,\n" +
                          "          \"upDatedAt\" : 1437676551000,\n" +
                          "          \"resolution\" : \"1280x720\",\n" +
                          "          \"status\" : \"started\",\n" +
                          "          \"broadcastUrls\" : {" +
                          "           \"rtmp\" : [{" +
                          "           \"id\" : \"foo\"," +
                          "           \"serverUrl\" : \"rtmp://myfooserver/myfooapp\"," +
                          "           \"streamName\" : \"myfoostream\"" +
                          "           }," +
                          "           {                          " +
                          "           \"id\" : \"bar\"," +
                          "           \"serverUrl\" : \"rtmp://mybarserver/mybarapp\"," +
                          "           \"streamName\" : \"mybarstream\"" +
                          "           }]" +
                          "           }" +
                          "        }")));
        RtmpProperties rtmpProps = new RtmpProperties.Builder().id("foo").serverUrl("rtmp://myfooserver/myfooapp").streamName("myfoostream").build();
        RtmpProperties rtmpNextProps = new RtmpProperties.Builder().id("bar").serverUrl("rtmp://mybarserver/mybarapp").streamName("mybarstream").build();
        BroadcastLayout layout = new BroadcastLayout(BroadcastLayout.Type.PIP);
        BroadcastProperties properties = new BroadcastProperties.Builder()
              .addRtmpProperties(rtmpProps)
              .addRtmpProperties(rtmpNextProps)
              .maxDuration(1000)
              .resolution("640x480")
              .layout(layout)
              .build();
        Broadcast broadcast = sdk.startBroadcast(sessionId, properties);
        assertNotNull(broadcast);
        assertEquals(sessionId, broadcast.getSessionId());
        assertNotNull(broadcast.getId());
        assertNull(broadcast.getHls());
        verify(postRequestedFor(urlMatching(broadcastPath)));
        assertTrue(Helpers.verifyTokenAuth(apiKey, apiSecret,
              findAll(postRequestedFor(urlMatching(broadcastPath)))));
        Helpers.verifyUserAgent();
    }

    @Test
    public void testStartBroadcastNoRtmp() throws OpenTokException {
        String sessionId = "SESSIONID";
        stubFor(post(urlEqualTo(broadcastPath))
              .willReturn(aResponse()
                    .withStatus(200)
                    .withHeader("Content-Type", "application/json")
                    .withBody("{\n" +
                          "          \"id\" : \"30b3ebf1-ba36-4f5b-8def-6f70d9986fe9\",\n" +
                          "          \"sessionId\" : \"SESSIONID\",\n" +
                          "          \"projectId\" : 123456,\n" +
                          "          \"createdAt\" : 1437676551000,\n" +
                          "          \"upDatedAt\" : 1437676551000,\n" +
                          "          \"resolution\" : \"1280x720\",\n" +
                          "          \"status\" : \"started\",\n" +
                          "          \"broadcastUrls\" : {" +
                          "           \"hls\" : \"http://server/fakepath/playlist.m3u8\"" +
                          "           }" +
                          "        }")));
        RtmpProperties rtmpProps = new RtmpProperties.Builder().id("foo").serverUrl("rtmp://myfooserver/myfooapp").streamName("myfoostream").build();
        RtmpProperties rtmpNextProps = new RtmpProperties.Builder().id("bar").serverUrl("rtmp://mybarserver/mybarapp").streamName("mybarstream").build();
        BroadcastLayout layout = new BroadcastLayout(BroadcastLayout.Type.PIP);
        BroadcastProperties properties = new BroadcastProperties.Builder()
              .addRtmpProperties(rtmpProps)
              .addRtmpProperties(rtmpNextProps)
              .maxDuration(1000)
              .resolution("640x480")
              .layout(layout)
              .build();
        Broadcast broadcast = sdk.startBroadcast(sessionId, properties);
        assertNotNull(broadcast);
        assertEquals(sessionId, broadcast.getSessionId());
        assertNotNull(broadcast.getId());
        assertTrue(broadcast.getRtmpList().isEmpty());
        verify(postRequestedFor(urlMatching(broadcastPath)));
        assertTrue(Helpers.verifyTokenAuth(apiKey, apiSecret,
              findAll(postRequestedFor(urlMatching(broadcastPath)))));
        Helpers.verifyUserAgent();
    }

    @Test
    public void testBroadcastPropertiesWithSixRtmp() throws OpenTokException {
        boolean caughtException = false;
        try {
            RtmpProperties rtmpProps = new RtmpProperties.Builder().id("foo").serverUrl("rtmp://myfooserver/myfooapp").streamName("myfoostream").build();
            RtmpProperties rtmpNextProps = new RtmpProperties.Builder().id("bar").serverUrl("rtmp://mybarserver/mybarapp").streamName("mybarstream").build();
            new BroadcastProperties.Builder()
                  .addRtmpProperties(rtmpProps)
                  .addRtmpProperties(rtmpNextProps)
                  .addRtmpProperties(rtmpProps)
                  .addRtmpProperties(rtmpNextProps)
                  .addRtmpProperties(rtmpProps)
                  .addRtmpProperties(rtmpNextProps)
                  .build();
        } catch (InvalidArgumentException e) {
            caughtException = true;
        }
        assertTrue(caughtException);
    }

    @Test
    public void testPatchBroadcast() throws OpenTokException {
        String broadcastId = "BROADCASTID";
        String streamId = "abc123efg456";
        stubFor(patch(urlEqualTo(broadcastPath + "/" + broadcastId + "/streams"))
              .willReturn(aResponse()
                    .withStatus(200)));
        sdk.addBroadcastStream(broadcastId, streamId, true, true);
        verify(patchRequestedFor(urlMatching(broadcastPath + "/" + broadcastId + "/streams")));
        assertTrue(Helpers.verifyTokenAuth(apiKey, apiSecret,
              findAll(deleteRequestedFor(urlMatching(archivePath + "/" + broadcastId)))));
        Helpers.verifyUserAgent();
    }

    @Test
    public void testPatchBroadcastExpectException() throws OpenTokException {
        String broadcastId = "BROADCASTID";
        Exception exception = assertThrows(OpenTokException.class, () -> sdk.removeBroadcastStream(broadcastId, ""));
        String got = exception.getMessage();
        String expected = "Could not patch broadcast, needs one of: addStream or removeStream";
        assertEquals(expected, got);
    }

    @Test
    public void testStopBroadcast() throws OpenTokException {
        String broadcastId = "BROADCASTID";
        String url = "/v2/project/" + this.apiKey + "/broadcast/" + broadcastId + "/stop";
        stubFor(post(urlEqualTo(url))
              .willReturn(aResponse()
                    .withStatus(200)
                    .withHeader("Content-Type", "application/json")
                    .withBody("{\n" +
                          "          \"id\" :  \"" + broadcastId + "\",\n" +
                          "          \"sessionId\" : \"SESSIONID\",\n" +
                          "          \"projectId\" : 123456,\n" +
                          "          \"createdAt\" : 1437676551000,\n" +
                          "          \"updatedAt\" : 1437676551000,\n" +
                          "          \"resolution\" : \"1280x720\",\n" +
                          "          \"broadcastUrls\" : null" +
                          "        }")));
        Broadcast broadcast = sdk.stopBroadcast(broadcastId);
        assertNotNull(broadcast);
        assertEquals(broadcastId, broadcast.getId());
        verify(postRequestedFor(urlMatching(url)));
        assertTrue(Helpers.verifyTokenAuth(apiKey, apiSecret,
              findAll(postRequestedFor(urlMatching(url)))));
        Helpers.verifyUserAgent();
    }

    @Test
    public void testBroadcastStreamInfo() throws OpenTokException {
        String broadcastId = "BROADCASTID";
        String url = "/v2/project/" + this.apiKey + "/broadcast/" + broadcastId;
        stubFor(get(urlEqualTo(url))
              .willReturn(aResponse()
                    .withStatus(200)
                    .withHeader("Content-Type", "application/json")
                    .withBody("{\n" +
                          "          \"id\" :  \"" + broadcastId + "\",\n" +
                          "          \"sessionId\" : \"SESSIONID\",\n" +
                          "          \"projectId\" : 123456,\n" +
                          "          \"createdAt\" : 1437676551000,\n" +
                          "          \"upDatedAt\" : 1437676551000,\n" +
                          "          \"resolution\" : \"1280x720\",\n" +
                          "          \"status\" : \"started\",\n" +
                          "          \"broadcastUrls\" : {" +
                          "           \"hls\" : \"http://server/fakepath/playlist.m3u8\"," +
                          "           \"rtmp\" : [{" +
                          "           \"id\" : \"foo\"," +
                          "           \"serverUrl\" : \"rtmp://myfooserver/myfooapp\"," +
                          "           \"streamName\" : \"myfoostream\"" +
                          "           }," +
                          "           {                          " +
                          "           \"id\" : \"bar\"," +
                          "           \"serverUrl\" : \"rtmp://mybarserver/mybarapp\"," +
                          "           \"streamName\" : \"mybarstream\"" +
                          "           }]" +
                          "           }" +
                          "           }" +
                          "        }")));
        Broadcast broadcast = sdk.getBroadcast(broadcastId);
        assertNotNull(broadcast);
        assertEquals(broadcastId, broadcast.getId());
        assertEquals("http://server/fakepath/playlist.m3u8", broadcast.getHls());
        assertEquals(2, broadcast.getRtmpList().size());
        verify(getRequestedFor(urlMatching(url)));
        assertTrue(Helpers.verifyTokenAuth(apiKey, apiSecret,
              findAll(postRequestedFor(urlMatching(url)))));
        Helpers.verifyUserAgent();
        assertThrows(InvalidArgumentException.class, () -> sdk.getBroadcast(""));
    }

    @Test
    public void testSetBroadcastLayoutVertical() throws OpenTokException {
        String broadcastId = "BROADCASTID";
        BroadcastProperties properties = new BroadcastProperties.Builder().layout(new BroadcastLayout(BroadcastLayout.Type.VERTICAL)).build();
        String url = "/v2/project/" + this.apiKey + "/broadcast/" + broadcastId + "/layout";
        stubFor(put(urlEqualTo(url))
              .willReturn(aResponse()
                    .withStatus(200)
                    .withHeader("Content-Type", "application/json")));

        sdk.setBroadcastLayout(broadcastId, properties);
        verify(putRequestedFor(urlMatching(url)));
        assertTrue(Helpers.verifyTokenAuth(apiKey, apiSecret,
              findAll(putRequestedFor(urlMatching(url)))));
        Helpers.verifyUserAgent();
    }

    @Test
    public void testSetBroadcastLayoutWithScreenshareType() throws OpenTokException {
        String broadcastId = "BROADCASTID";
        BroadcastProperties properties = new BroadcastProperties.Builder().layout(new BroadcastLayout(ScreenShareLayoutType.PIP)).build();
        String url = "/v2/project/" + this.apiKey + "/broadcast/" + broadcastId + "/layout";
        stubFor(put(urlEqualTo(url))
              .willReturn(aResponse()
                    .withStatus(200)
                    .withHeader("Content-Type", "application/json")));

        String expectedJson = "{\"type\":\"bestFit\",\"screenshareType\":\"pip\"}";
        sdk.setBroadcastLayout(broadcastId, properties);
        verify(putRequestedFor(urlMatching(url)).withRequestBody(equalToJson(expectedJson)));
        assertTrue(Helpers.verifyTokenAuth(apiKey, apiSecret,
              findAll(putRequestedFor(urlMatching(url)))));
        Helpers.verifyUserAgent();
    }

    @Test
    public void testSetBroadcastLayoutWithScreenshareTypeInvalidType() throws OpenTokException {
        String broadcastId = "BROADCASTID";
        BroadcastProperties properties = new BroadcastProperties.Builder().layout(new BroadcastLayout(ScreenShareLayoutType.PIP)).build();
        properties.layout().setType(ArchiveLayout.Type.PIP);
        try {
            sdk.setBroadcastLayout(broadcastId, properties);
            fail("Expected and exception - failing");
        } catch (InvalidArgumentException e) {
            assertEquals("Could not set layout. Type must be bestfit when screenshareLayout is set.", e.getMessage());
        }
    }

    @Test
    public void testSipDialWithEmptyNullParams() throws OpenTokException {
        int exceptionCaughtCount = 0;
        SipProperties properties = new SipProperties.Builder()
              .sipUri("sip:user@sip.partner.com;transport=tls")
              .userName("username")
              .password("password")
              .build();
        try {
            sdk.dial("", "TOKEN", properties);
        } catch (InvalidArgumentException e) {
            exceptionCaughtCount++;
        }
        try {
            sdk.dial(null, "TOKEN", properties);
        } catch (InvalidArgumentException e) {
            exceptionCaughtCount++;
        }
        try {
            sdk.dial("SESSIONID", "", properties);
        } catch (InvalidArgumentException e) {
            exceptionCaughtCount++;
        }
        try {
            sdk.dial("SESSIONID", null, properties);
        } catch (InvalidArgumentException e) {
            exceptionCaughtCount++;
        }
        try {
            sdk.dial("SESSIONID", "TOKEN", null);
        } catch (InvalidArgumentException e) {
            exceptionCaughtCount++;
        }
        properties = new SipProperties.Builder()
              .userName("username")
              .password("password")
              .build();
        try {
            sdk.dial("SESSIONID", "TOKEN", properties);
        } catch (InvalidArgumentException e) {
            exceptionCaughtCount++;
        }
        assertEquals(6, exceptionCaughtCount);
    }

    @Test
    public void testSipDial() throws OpenTokException {
        String sessionId = "SESSIONID";
        String token = "TOKEN";
        String url = "/v2/project/" + this.apiKey + "/dial";
        stubFor(post(urlEqualTo(url))
              .willReturn(aResponse()
                    .withStatus(200)
                    .withHeader("Content-Type", "application/json")
                    .withBody("{\n" +
                          "          \"id\" : \"30b3ebf1-ba36-4f5b-8def-6f70d9986fe9\",\n" +
                          "          \"connectionId\" : \"30b3ebf1-ba36-4f5b-8def-6f70d9986fe9\",\n" +
                          "          \"streamId\" : \"30b3ebf1-ba36-4f5b-8def-6f70d9986fe9\"\n" +
                          "        }")));
        Character dQuote = '"';
        String headerKey = dQuote + "X-someKey" + dQuote;
        String headerValue = dQuote + "someValue" + dQuote;
        String headerJson = "{" + headerKey + ": " + headerValue + "}";
        SipProperties properties = new SipProperties.Builder()
              .sipUri("sip:user@sip.partner.com;transport=tls")
              .from("from@example.com")
              .headersJsonStartingWithXDash(headerJson)
              .userName("username")
              .password("password")
              .secure(true)
              .video(true)
              .observeForceMute(true)
              .build();
        Sip sip = sdk.dial(sessionId, token, properties);
        assertNotNull(sip);
        assertNotNull(sip.getId());
        assertNotNull(sip.getConnectionId());
        assertNotNull(sip.getStreamId());
        verify(postRequestedFor(urlMatching(url)));
        assertTrue(Helpers.verifyTokenAuth(apiKey, apiSecret,
              findAll(postRequestedFor(urlMatching(url)))));
        Helpers.verifyUserAgent();
    }

    @Test
    public void testPlayDtmfAll() throws OpenTokException {
        String sessionId = "SESSIONID";
        String path = "/v2/project/" + apiKey + "/session/" + sessionId + "/play-dtmf";
        stubFor(post(urlEqualTo(path))
              .willReturn(aResponse()
                    .withStatus(200)));

        String dtmfString = "0p6p4p4pp60p#";

        sdk.playDTMF(sessionId, dtmfString);
        verify(postRequestedFor(urlMatching(path)));
        assertTrue(Helpers.verifyTokenAuth(apiKey, apiSecret,
              findAll(deleteRequestedFor(urlMatching(path)))));
        Helpers.verifyUserAgent();
    }

    @Test
    public void testPlayDtmfSingle() throws OpenTokException {
        String sessionId = "SESSIONID";
        String connectionId = "CONNECTIONID";
        String path = "/v2/project/" + apiKey + "/session/" + sessionId +
              "/connection/" + connectionId +"/play-dtmf";
        stubFor(post(urlEqualTo(path))
              .willReturn(aResponse()
                    .withStatus(200)));

        String dtmfString = "0p6p4p4pp60p#";

        sdk.playDTMF(sessionId, connectionId, dtmfString);
        verify(postRequestedFor(urlMatching(path)));
        assertTrue(Helpers.verifyTokenAuth(apiKey, apiSecret,
              findAll(deleteRequestedFor(urlMatching(path)))));
        Helpers.verifyUserAgent();
    }

    @Test
    public void testForceDisconnect() throws OpenTokException {
        String sessionId = "SESSIONID";
        String connectionId = "CONNECTIONID";
        String path = "/v2/project/" + apiKey + "/session/" + sessionId + "/connection/" + connectionId;
        stubFor(delete(urlEqualTo(path))
              .willReturn(aResponse()
                    .withStatus(204)
                    .withHeader("Content-Type", "application/json")));
        sdk.forceDisconnect(sessionId, connectionId);
        verify(deleteRequestedFor(urlMatching(path)));
        assertTrue(Helpers.verifyTokenAuth(apiKey, apiSecret,
              findAll(deleteRequestedFor(urlMatching(path)))));
        Helpers.verifyUserAgent();
        assertThrows(InvalidArgumentException.class, () -> sdk.forceDisconnect("", connectionId));
        assertThrows(InvalidArgumentException.class, () -> sdk.forceDisconnect(sessionId, ""));
    }

    @Test
    public void testCreateSessionWithProxy() throws OpenTokException, UnknownHostException {
        WireMockConfiguration proxyConfig = WireMockConfiguration.wireMockConfig();
        proxyConfig.dynamicPort();
        WireMockServer proxyingService = new WireMockServer(proxyConfig);
        proxyingService.start();
        WireMock proxyingServiceAdmin = new WireMock(proxyingService.port());

        String targetServiceBaseUrl = "http://localhost:" + wireMockRule.port();
        proxyingServiceAdmin.register(any(urlMatching(".*")).atPriority(10)
              .willReturn(aResponse()
                    .proxiedFrom(targetServiceBaseUrl)));

        String sessionId = "SESSIONID";
        Proxy proxy = new Proxy(Proxy.Type.HTTP, new InetSocketAddress(InetAddress.getLocalHost(), proxyingService.port()));
        sdk = new OpenTok.Builder(apiKey, apiSecret).apiUrl(targetServiceBaseUrl).requestTimeout(10).proxy(proxy).build();
        stubFor(post(urlEqualTo("/session/create"))
              .willReturn(aResponse()
                    .withStatus(200)
                    .withHeader("Content-Type", "application/json")
                    .withBody("[{\"session_id\":\"" + sessionId + "\",\"project_id\":\"00000000\"," +
                          "\"partner_id\":\"123456\"," +
                          "\"create_dt\":\"Mon Mar 17 00:41:31 PDT 2014\"," +
                          "\"media_server_url\":\"\"}]")));

        Session session = sdk.createSession();

        assertNotNull(session);
        assertEquals(apiKey, session.getApiKey());
        assertEquals(sessionId, session.getSessionId());

        verify(postRequestedFor(urlMatching(SESSION_CREATE)));

        assertTrue(Helpers.verifyTokenAuth(apiKey, apiSecret,
              findAll(postRequestedFor(urlMatching(SESSION_CREATE)))));
        Helpers.verifyUserAgent();
    }

    @Test
    public void testStartRender() throws Exception {
        String sessionId = "1_MX4yNzA4NjYxMn5-MTU0NzA4MDUyMTEzNn5sOXU5ZnlWYXplRnZGblV4RUo3dXJpZk1-fg";
        String token = "TOKEN";
        String url = "/v2/project/" + this.apiKey + "/render";
        stubFor(post(urlEqualTo(url))
              .willReturn(aResponse()
                    .withStatus(202)
                    .withHeader("Content-Type", "application/json")
                    .withBody("{\n" +
                          "  \"id\":\"80abaf0d-25a3-4efc-968f-6268d620668d\",\n" +
                          "  \"sessionId\":\""+sessionId+"\",\n" +
                          "  \"projectId\":\"27086612\",\n" +
                          "  \"createdAt\":1547080532099,\n" +
                          "  \"updatedAt\":1547080532199,\n" +
                          "  \"url\": \"https://webapp.customer.com\",\n" +
                          "  \"resolution\": \"480x640\",\n" +
                          "  \"status\":\"starting\",\n" +
                          "  \"streamId\":\"e32445b743678c98230f238\"\n" +
                          "}"
                    )
              )
        );

        RenderProperties properties = new RenderProperties.Builder()
              .url("https://example.com/main")
              .maxDuration(1800)
              .properties(new RenderProperties.Properties("Composed stream for Live event #1"))
              .resolution(RenderProperties.Resolution.SD_VERTICAL)
              .build();

        Render render = sdk.startRender(sessionId, token, properties);
        assertNotNull(render);
        assertEquals("80abaf0d-25a3-4efc-968f-6268d620668d", render.getId());
        assertEquals(sessionId, render.getSessionId());
        assertEquals("27086612", render.getProjectId());
        assertEquals(1547080532099L, render.getCreatedAt());
        assertEquals(1547080532199L, render.getUpdatedAt());
        assertEquals("https://webapp.customer.com", render.getUrl());
        assertEquals("480x640", render.getResolution());
        assertEquals(RenderStatus.STARTING, render.getStatus());
        assertEquals("e32445b743678c98230f238", render.getStreamId());
        assertNull(render.getReason());

        verify(postRequestedFor(urlMatching(url)));
        assertTrue(Helpers.verifyTokenAuth(apiKey, apiSecret,
              findAll(postRequestedFor(urlMatching(url)))));
        Helpers.verifyUserAgent();

        assertThrows(InvalidArgumentException.class, () -> sdk.startRender("", token, properties));
    }

    @Test
    public void testGetRender() throws Exception {
        String renderId = "80abaf0d-25a3-4efc-968f-6268d620668d";
        String url = "/v2/project/" + this.apiKey + "/render/" + renderId;
        stubFor(get(urlEqualTo(url))
              .willReturn(aResponse()
                    .withStatus(200)
                    .withHeader("Content-Type", "application/json")
                    .withBody("{\n" +
                          "  \"id\":\""+renderId+"\",\n" +
                          "  \"sessionId\":\"SESSION_ID\",\n" +
                          "  \"projectId\":\"27086612\",\n" +
                          "  \"createdAt\":1547080532099,\n" +
                          "  \"updatedAt\":1547080532199,\n" +
                          "  \"url\": \"https://webapp.customer.com\",\n" +
                          "  \"resolution\": \"480x640\",\n" +
                          "  \"status\":\"failed\",\n" +
                          "  \"reason\":\"Could not load URL\"\n" +
                          "}"
                    )
              )
        );

        Render render = sdk.getRender(renderId);
        assertNotNull(render);
        assertEquals(renderId, render.getId());
        assertEquals("SESSION_ID", render.getSessionId());
        assertEquals("27086612", render.getProjectId());
        assertEquals(1547080532099L, render.getCreatedAt());
        assertEquals(1547080532199L, render.getUpdatedAt());
        assertEquals("https://webapp.customer.com", render.getUrl());
        assertEquals("480x640", render.getResolution());
        assertEquals(RenderStatus.FAILED, render.getStatus());
        assertEquals("Could not load URL", render.getReason());
        assertNull(render.getStreamId());

        verify(getRequestedFor(urlMatching(url)));
        assertTrue(Helpers.verifyTokenAuth(apiKey, apiSecret,
              findAll(getRequestedFor(urlMatching(url)))));
        Helpers.verifyUserAgent();
    }

    @Test
    public void testStopRender() throws Exception {
        String renderId = "10abaf0d-25a3-4efc-968f-6268d620668d";
        String url = "/v2/project/" + this.apiKey + "/render/" + renderId;
        stubFor(delete(urlEqualTo(url)).willReturn(aResponse().withStatus(200)));

        sdk.stopRender(renderId);

        verify(deleteRequestedFor(urlMatching(url)));
        assertTrue(Helpers.verifyTokenAuth(apiKey, apiSecret,
              findAll(deleteRequestedFor(urlMatching(url)))));
        Helpers.verifyUserAgent();
    }

    @Test
    public void testListRenders() throws Exception {
        String sessionId = "SESSION_ID";
        String id = "d95f6496-df6e-4f49-86d6-832e00303602";
        String projectId = "27086612";
        long createdAt = 1547080532099L, updatedAt = 1547080532099L;
        String url = "https://webapp.customer.com";
        String resolution = "1280x720";
        RenderStatus status = RenderStatus.STOPPED;
        String streamId = "d2334b35690a92f78945";

        String endpoint = "/v2/project/"+apiKey+"/render";
        stubFor(get(urlPathEqualTo(endpoint))
              .willReturn(aResponse()
                    .withStatus(200)
                    .withHeader("Content-Type", "application/json")
                    .withBody("{\n" +
                          "  \"count\":2,\n" +
                          "  \"items\":[\n" +
                          "    {\n" +
                          "      \"id\":\"80abaf0d-25a3-4efc-968f-6268d620668d\",\n" +
                          "      \"sessionId\":\"1_MX4yNzA4NjYxMn5-MTU0NzA4MDUyMTEzNn5sOXU5ZnlWYXplRnZGblV4RUo3dXJpZk1-fg\",\n" +
                          "      \"projectId\":\"27086612\",\n" +
                          "      \"createdAt\":1547080511760,\n" +
                          "      \"updatedAt\":1547080518965,\n" +
                          "      \"url\": \"https://webapp2.customer.com\",\n" +
                          "      \"resolution\": \"1280x720\",\n" +
                          "      \"status\":\"started\",\n" +
                          "      \"streamId\": \"d2334b35690a92f78945\",\n" +
                          "      \"reason\":\"Maximum duration exceeded\"\n" +
                          "    },\n" +
                          "    {\n" +
                          "      \"id\":\""+id+"\",\n" +
                          "      \"sessionId\":\""+sessionId+"\",\n" +
                          "      \"projectId\":\""+projectId+"\",\n" +
                          "      \"createdAt\":"+createdAt+",\n" +
                          "      \"updatedAt\":"+updatedAt+",\n" +
                          "      \"url\": \""+url+"\",\n" +
                          "      \"resolution\": \""+resolution+"\",\n" +
                          "      \"status\": \""+status+"\",\n" +
                          "      \"streamId\": \""+streamId+"\"\n" +
                          "    }\n" +
                          "  ]\n" +
                          "}"
                    )
              )
        );

        List<Render> renderList = sdk.listRenders();
        assertNotNull(renderList);
        renderList = sdk.listRenders(1, 5);
        assertEquals(2, renderList.size());
        Render render = renderList.get(1);
        assertEquals(sessionId, render.getSessionId());
        assertEquals(id, render.getId());
        assertEquals(projectId, render.getProjectId());
        assertEquals(createdAt, render.getCreatedAt());
        assertEquals(updatedAt, render.getUpdatedAt());
        assertEquals(url, render.getUrl());
        assertEquals(resolution, render.getResolution());
        assertEquals(status, render.getStatus());
        assertEquals(streamId, render.getStreamId());
        assertNull(render.getReason());

        verify(getRequestedFor(urlMatching(endpoint)));
        assertTrue(Helpers.verifyTokenAuth(apiKey, apiSecret,
              findAll(getRequestedFor(urlMatching(endpoint)))));
        Helpers.verifyUserAgent();
    }

    @Test
    public void testConnectAudioStream200() throws OpenTokException {
        String url = "/v2/project/" + apiKey + "/connect";
        String callId = UUID.randomUUID().toString();
        String connectionId = UUID.randomUUID().toString();
        String sessionId = UUID.randomUUID().toString();
        String uri = "ws://service.com/wsendpoint";

        stubFor(post(urlEqualTo(url))
                .withRequestBody(equalToJson("{\"sessionId\":\""+sessionId+"\",\"token\":\""+apiSecret+"\",\"websocket\":{\"uri\":\"ws://service.com/wsendpoint\",\"streams\":[\"STREAMID1\",\"STREAMID2\"],\"headers\":{\"key1\":\"header1\",\"content-type\":\"audio/l16;rate=16000\"}}}"))
                .willReturn(aResponse()
                        .withBody("{\"id\": \""+callId+"\", \"connectionId\": \""+connectionId+"\"}")
                        .withStatus(200)
                ));

        AudioConnectorProperties connectProperties = new AudioConnectorProperties.Builder(uri)
                .addHeader("content-type", "audio/l16;rate=16000")
                .addHeader("key1", "header1")
                .addStreams("STREAMID1", "STREAMID2")
                .build();

        AudioConnector connectResponse = sdk.connectAudioStream(sessionId, apiSecret, connectProperties);

        assertNotNull(connectResponse);
        assertEquals(connectionId, connectResponse.getConnectionId());
        assertEquals(callId, connectResponse.getId());
    }

    @Test
    public void testConnectAudioStreamNoHeadersOrStreams() throws OpenTokException {
        String url = "/v2/project/" + apiKey + "/connect";
        String sessionId = UUID.randomUUID().toString();
        String callId = UUID.randomUUID().toString();
        String connectionId = UUID.randomUUID().toString();
        String endpoint = "ws://service.com/wsendpoint";
        String requestJson = "{\"sessionId\":\""+sessionId+"\",\"token\":\""+apiSecret+"\",\"websocket\":{\"uri\":\""+endpoint+"\"}}";

        stubFor(post(urlEqualTo(url))
                .withRequestBody(equalToJson(requestJson))
                .willReturn(aResponse()
                        .withBody("{\"id\": \""+callId+"\", \"connectionId\": \""+connectionId+"\"}")
                        .withStatus(200)
                )
        );

        AudioConnectorProperties connectProperties = new AudioConnectorProperties.Builder(endpoint).build();

        assertTrue(connectProperties.streams() == null || connectProperties.streams().isEmpty());
        assertTrue(connectProperties.headers() == null || connectProperties.headers().isEmpty());

        AudioConnector connectResponse = sdk.connectAudioStream(sessionId, apiSecret, connectProperties);

        assertNotNull(connectResponse);
        assertEquals(connectionId, connectResponse.getConnectionId());
        assertEquals(callId, connectResponse.getId());
    }

    @Test
    public void testConnectAudioStreamUnknownResponseCode() throws OpenTokException {
        String url = "/v2/project/" + apiKey + "/connect";
        String sessionId = UUID.randomUUID().toString();
        String uri = "ws://service.com/wsendpoint";
        String json = "{\"sessionId\":\""+sessionId+"\",\"token\":\""+apiSecret+"\",\"websocket\":{\"uri\":\""+uri+"\"}}";

        stubFor(post(urlEqualTo(url))
                .withRequestBody(equalToJson(json))
                .willReturn(aResponse().withStatus(503))
        );

        AudioConnectorProperties connectProperties = new AudioConnectorProperties.Builder(uri).build();
        assertThrows(RequestException.class, () -> sdk.connectAudioStream(sessionId, apiSecret, connectProperties));
    }

    @Test
    public void testConnectAudioStreamErrors() throws OpenTokException {
        String url = "/v2/project/" + apiKey + "/connect";
        String sessionId = UUID.randomUUID().toString();
        String uri = "ws://service.com/wsendpoint";
        AudioConnectorProperties connectProperties = new AudioConnectorProperties.Builder(uri).build();

        stubFor(post(urlEqualTo(url)).willReturn(aResponse().withStatus(400)));
        assertThrows(RequestException.class, () -> sdk.connectAudioStream(sessionId, apiSecret, connectProperties));

        stubFor(post(urlEqualTo(url)).willReturn(aResponse().withStatus(403)));
        assertThrows(RequestException.class, () -> sdk.connectAudioStream(sessionId, apiSecret, connectProperties));

        stubFor(post(urlEqualTo(url)).willReturn(aResponse().withStatus(404)));
        assertThrows(RequestException.class, () -> sdk.connectAudioStream(sessionId, apiSecret, connectProperties));

        stubFor(post(urlEqualTo(url)).willReturn(aResponse().withStatus(500)));
        assertThrows(RequestException.class, () -> sdk.connectAudioStream(sessionId, apiSecret, connectProperties));
    }

    @Test
    public void testConnectProperties() throws Exception {
        assertThrows(
    "Should not be possible to construct audio stream without URI",
            Exception.class,
            () -> new AudioConnectorProperties.Builder((java.net.URI) null).build()
        );
        assertThrows(
                "Should not be possible to construct audio stream without URI",
                Exception.class,
                () -> new AudioConnectorProperties.Builder((String) null).build()
        );
        String uriStr = "ws://service.com/wsendpoint";
        AudioConnectorProperties cp1 = new AudioConnectorProperties.Builder(new URI(uriStr)).build();
        assertTrue(cp1.headers() == null || cp1.headers().isEmpty());
        assertTrue(cp1.streams() == null || cp1.streams().isEmpty());
        assertNotNull(cp1.uri());
        assertNotNull(cp1.type());

        AudioConnectorProperties cp2 = new AudioConnectorProperties.Builder(uriStr)
            .addStreams(new HashSet<>())
            .addHeaders(new HashMap<>())
            .addStream("STREAMID")
            .addStreams(new LinkedList<>())
            .addHeader("k1", "v1")
            .build();

        assertThrows(UnsupportedOperationException.class, () -> cp2.headers().put("k2", "v2"));
        assertThrows(UnsupportedOperationException.class, () -> cp2.headers().clear());
        assertThrows(UnsupportedOperationException.class, () -> cp2.streams().add("streamID_2"));
        assertThrows(UnsupportedOperationException.class, () -> cp2.streams().clear());

        assertThrows(IllegalArgumentException.class, () ->
                new AudioConnectorProperties.Builder(uriStr).addHeader(" ", "value").build()
        );
        assertThrows(IllegalArgumentException.class, () ->
                new AudioConnectorProperties.Builder(uriStr).addStream(" ").build()
        );
    }
}<|MERGE_RESOLUTION|>--- conflicted
+++ resolved
@@ -374,11 +374,8 @@
         SessionProperties properties = new SessionProperties.Builder()
               .archiveMode(ArchiveMode.ALWAYS)
               .mediaMode(MediaMode.ROUTED)
-<<<<<<< HEAD
               .archiveResolution(Resolution.HD_VERTICAL)
               .archiveName("720pTest")
-=======
->>>>>>> 9e897d1c
               .build();
         Session session = sdk.createSession(properties);
 
@@ -442,7 +439,6 @@
                 .archiveMode(ArchiveMode.ALWAYS)
                 .build();
     }
-<<<<<<< HEAD
 
     @Test(expected = IllegalStateException.class)
     public void testCreateInvalidAlwaysArchivedAndE2eeSession() {
@@ -454,19 +450,6 @@
     }
 
     @Test(expected = IllegalStateException.class)
-=======
-
-    @Test(expected = IllegalStateException.class)
-    public void testCreateInvalidAlwaysArchivedAndE2eeSession() {
-        new SessionProperties.Builder()
-            .mediaMode(MediaMode.ROUTED)
-            .endToEndEncryption()
-            .archiveMode(ArchiveMode.ALWAYS)
-            .build();
-    }
-
-    @Test(expected = IllegalStateException.class)
->>>>>>> 9e897d1c
     public void testCreateInvalidRelayedMediaAndE2eeSession() {
         new SessionProperties.Builder()
             .archiveMode(ArchiveMode.MANUAL)
