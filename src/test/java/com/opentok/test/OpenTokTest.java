/**
 * OpenTok Java SDK
 * Copyright (C) 2022 Vonage.
 * http://www.tokbox.com
 *
 * Licensed under The MIT License (MIT). See LICENSE file for more information.
 */
package com.opentok.test;

import com.fasterxml.jackson.databind.ObjectMapper;
import com.fasterxml.jackson.databind.node.ObjectNode;
import com.github.tomakehurst.wiremock.WireMockServer;
import com.github.tomakehurst.wiremock.client.ValueMatchingStrategy;
import com.github.tomakehurst.wiremock.client.WireMock;
import com.github.tomakehurst.wiremock.core.WireMockConfiguration;
import com.github.tomakehurst.wiremock.junit.WireMockRule;
import com.opentok.*;
import com.opentok.Archive.OutputMode;
import com.opentok.exception.InvalidArgumentException;
import com.opentok.exception.OpenTokException;
import com.opentok.exception.RequestException;
import org.apache.commons.lang.StringUtils;
import org.junit.Before;
import org.junit.Rule;
import org.junit.Test;

import java.io.UnsupportedEncodingException;
import java.net.InetAddress;
import java.net.InetSocketAddress;
import java.net.Proxy;
import java.net.UnknownHostException;
import java.security.InvalidKeyException;
import java.security.NoSuchAlgorithmException;
import java.security.SignatureException;
import java.util.ArrayList;
import java.util.Arrays;
import java.util.Map;

import static com.github.tomakehurst.wiremock.client.WireMock.*;
import static org.junit.Assert.*;

public class OpenTokTest {
    private final String SESSION_CREATE = "/session/create";
    private int apiKey = 123456;
    private String archivePath = "/v2/project/" + apiKey + "/archive";
    private String broadcastPath = "/v2/project/" + apiKey + "/broadcast";
    private String apiSecret = "1234567890abcdef1234567890abcdef1234567890";
    private String apiUrl = "http://localhost:8080";
    private OpenTok sdk;

    @Rule
    public WireMockRule wireMockRule = new WireMockRule(8080);

    @Before
    public void setUp() throws OpenTokException {

        // read system properties for integration testing
        int anApiKey = 0;
        boolean useMockKey = false;
        String anApiKeyProp = System.getProperty("apiKey");
        String anApiSecret = System.getProperty("apiSecret");
        try {
            anApiKey = Integer.parseInt(anApiKeyProp);
        } catch (NumberFormatException e) {
            useMockKey = true;
        }

        if (!useMockKey && anApiSecret != null && !anApiSecret.isEmpty()) {
            // TODO: figure out when to turn mocking off based on this
            apiKey = anApiKey;
            apiSecret = anApiSecret;
            archivePath = "/v2/project/" + apiKey + "/archive";
        }
        sdk = new OpenTok.Builder(apiKey, apiSecret).apiUrl(apiUrl).build();
    }

    /**
     * Test that a request throws exception if request exceeds configured timeout
     *
     * @throws OpenTokException
     */
    @Test
    public void testConfigureRequestTimeout() throws OpenTokException {
        assertThrows(RequestException.class, () -> {
            sdk = new OpenTok.Builder(apiKey, apiSecret).apiUrl(apiUrl).requestTimeout(6).build();

            String sessionId = "SESSIONID";
            stubFor(post(urlEqualTo(SESSION_CREATE))
                    .willReturn(aResponse()
                            .withStatus(200)
                            .withFixedDelay(7000)
                            .withHeader("Content-Type", "application/json")
                            .withBody("[{\"session_id\":\"" + sessionId + "\",\"project_id\":\"00000000\"," +
                                    "\"partner_id\":\"123456\"," +
                                    "\"create_dt\":\"Mon Mar 17 00:41:31 PDT 2014\"," +
                                    "\"media_server_url\":\"\"}]")));

            Session session = sdk.createSession();
        });
    }

    @Test
    public void testSignalAllConnections() throws OpenTokException {
        String sessionId = "SESSIONID";
        String path = "/v2/project/" + apiKey + "/session/" + sessionId + "/signal";
        stubFor(post(urlEqualTo(path))
                .willReturn(aResponse()
                        .withStatus(204)));
        SignalProperties properties = new SignalProperties.Builder().type("test").data("Signal test string").build();
        sdk.signal(sessionId, properties);
        verify(postRequestedFor(urlMatching(path)));
        verify(postRequestedFor(urlMatching(path))
                .withHeader("Content-Type", equalTo("application/json")));

        verify(postRequestedFor(urlMatching(path))
                .withRequestBody(equalToJson("{ \"type\":\"test\",\"data\":\"Signal test string\" }")));
        assertTrue(Helpers.verifyTokenAuth(apiKey, apiSecret,
                findAll(postRequestedFor(urlMatching(path)))));
        Helpers.verifyUserAgent();
    }

    @Test
    public void testSignalWithEmptySessionID() throws OpenTokException {
        String sessionId = "";
        String path = "/v2/project/" + apiKey + "/session/" + sessionId + "/signal";

        SignalProperties properties = new SignalProperties.Builder().type("test").data("Signal test string").build();
        try {
            sdk.signal(sessionId, properties);
        } catch (InvalidArgumentException e) {

            assertEquals(e.getMessage(), "Session string null or empty");
        }
    }

    @Test
    public void testSignalWithEmoji() throws OpenTokException {
        String sessionId = "SESSIONID";
        String path = "/v2/project/" + apiKey + "/session/" + sessionId + "/signal";
        Boolean exceptionThrown = false;

        SignalProperties properties = new SignalProperties.Builder().type("test").data("\uD83D\uDE01").build();
        try {
            sdk.signal(sessionId, properties);
        } catch (RequestException e) {
            exceptionThrown = true;
        }
        assertTrue(exceptionThrown);
    }

    @Test
    public void testSignalSingleConnection() throws OpenTokException {
        String sessionId = "SESSIONID";
        String connectionId = "CONNECTIONID";
        String path = "/v2/project/" + apiKey + "/session/" + sessionId + "/connection/" + connectionId + "/signal";
        stubFor(post(urlEqualTo(path))
                .willReturn(aResponse()
                        .withStatus(204)));
        SignalProperties properties = new SignalProperties.Builder().type("test").data("Signal test string").build();
        sdk.signal(sessionId, connectionId, properties);

        verify(postRequestedFor(urlMatching(path)));
        verify(postRequestedFor(urlMatching(path))
                .withHeader("Content-Type", equalTo("application/json")));

        verify(postRequestedFor(urlMatching(path))
                .withRequestBody(equalToJson("{ \"type\":\"test\",\"data\":\"Signal test string\" }")));
        assertTrue(Helpers.verifyTokenAuth(apiKey, apiSecret,
                findAll(postRequestedFor(urlMatching(path)))));
        Helpers.verifyUserAgent();
    }

    @Test
    public void testSignalWithEmptyConnectionID() throws OpenTokException {
        String sessionId = "SESSIONID";
        String connectionId = "";
        String path = "/v2/project/" + apiKey + "/session/" + sessionId + "/connection/" + connectionId + "/signal";

        SignalProperties properties = new SignalProperties.Builder().type("test").data("Signal test string").build();
        try {
            sdk.signal(sessionId, connectionId, properties);
        } catch (InvalidArgumentException e) {

            assertEquals(e.getMessage(), "Session or Connection string null or empty");
        }
    }

    @Test
    public void testSignalWithConnectionIDAndEmptySessionID() throws OpenTokException {
        String sessionId = "";
        String connectionId = "CONNECTIONID";
        String path = "/v2/project/" + apiKey + "/session/" + sessionId + "/connection/" + connectionId + "/signal";

        SignalProperties properties = new SignalProperties.Builder().type("test").data("Signal test string").build();
        try {
            sdk.signal(sessionId, connectionId, properties);
        } catch (InvalidArgumentException e) {

            assertEquals(e.getMessage(), "Session or Connection string null or empty");
        }
    }

    @Test
    public void testSignalWithEmptySessionAndConnectionID() throws OpenTokException {
        String sessionId = "";
        String connectionId = "";
        String path = "/v2/project/" + apiKey + "/session/" + sessionId + "/connection/" + connectionId + "/signal";

        SignalProperties properties = new SignalProperties.Builder().type("test").data("Signal test string").build();
        try {
            sdk.signal(sessionId, connectionId, properties);
        } catch (InvalidArgumentException e) {
            assertEquals(e.getMessage(), "Session or Connection string null or empty");
        }
    }

    @Test
    public void testCreateDefaultSession() throws OpenTokException {
        String sessionId = "SESSIONID";
        stubFor(post(urlEqualTo(SESSION_CREATE))
                .willReturn(aResponse()
                        .withStatus(200)
                        .withHeader("Content-Type", "application/json")
                        .withBody("[{\"session_id\":\"" + sessionId + "\",\"project_id\":\"00000000\"," +
                                "\"partner_id\":\"123456\"," +
                                "\"create_dt\":\"Mon Mar 17 00:41:31 PDT 2014\"," +
                                "\"media_server_url\":\"\"}]")));

        Session session = sdk.createSession();

        assertNotNull(session);
        assertEquals(apiKey, session.getApiKey());
        assertEquals(sessionId, session.getSessionId());
        assertEquals(MediaMode.RELAYED, session.getProperties().mediaMode());
        assertEquals(ArchiveMode.MANUAL, session.getProperties().archiveMode());
        assertNull(session.getProperties().getLocation());

        verify(postRequestedFor(urlMatching(SESSION_CREATE))
                .withRequestBody(matching(".*p2p.preference=enabled.*"))
                .withRequestBody(matching(".*archiveMode=manual.*")));
        assertTrue(Helpers.verifyTokenAuth(apiKey, apiSecret,
                findAll(postRequestedFor(urlMatching(SESSION_CREATE)))));
        Helpers.verifyUserAgent();
    }

    @Test
    public void testCreateRoutedSession() throws OpenTokException {
        String sessionId = "SESSIONID";
        stubFor(post(urlEqualTo(SESSION_CREATE))
                .willReturn(aResponse()
                        .withStatus(200)
                        .withHeader("Content-Type", "application/json")
                        .withBody("[{\"session_id\":\"" + sessionId + "\",\"project_id\":\"00000000\"," +
                                "\"partner_id\":\"123456\"," +
                                "\"create_dt\":\"Mon Mar 17 00:41:31 PDT 2014\"," +
                                "\"media_server_url\":\"\"}]")));

        SessionProperties properties = new SessionProperties.Builder()
                .mediaMode(MediaMode.ROUTED)
                .build();
        Session session = sdk.createSession(properties);

        assertNotNull(session);
        assertEquals(apiKey, session.getApiKey());
        assertEquals(sessionId, session.getSessionId());
        assertEquals(MediaMode.ROUTED, session.getProperties().mediaMode());
        assertNull(session.getProperties().getLocation());

        verify(postRequestedFor(urlMatching(SESSION_CREATE))
                // NOTE: this is a pretty bad way to verify, ideally we can decode the body and then query the object
                .withRequestBody(matching(".*p2p.preference=disabled.*")));
        assertTrue(Helpers.verifyTokenAuth(apiKey, apiSecret,
                findAll(postRequestedFor(urlMatching(SESSION_CREATE)))));
        Helpers.verifyUserAgent();
    }

    @Test
    public void testCreateLocationHintSession() throws OpenTokException {
        String sessionId = "SESSIONID";
        String locationHint = "12.34.56.78";
        stubFor(post(urlEqualTo(SESSION_CREATE))
                .willReturn(aResponse()
                        .withStatus(200)
                        .withHeader("Content-Type", "application/json")
                        .withBody("[{\"session_id\":\"" + sessionId + "\",\"project_id\":\"00000000\"," +
                                "\"partner_id\":\"123456\"," +
                                "\"create_dt\":\"Mon Mar 17 00:41:31 PDT 2014\"," +
                                "\"media_server_url\":\"\"}]")));

        SessionProperties properties = new SessionProperties.Builder()
                .location(locationHint)
                .build();
        Session session = sdk.createSession(properties);

        assertNotNull(session);
        assertEquals(apiKey, session.getApiKey());
        assertEquals(sessionId, session.getSessionId());
        assertEquals(MediaMode.RELAYED, session.getProperties().mediaMode());
        assertEquals(locationHint, session.getProperties().getLocation());

        verify(postRequestedFor(urlMatching(SESSION_CREATE))
                // TODO: this is a pretty bad way to verify, ideally we can decode the body and then query the object
                .withRequestBody(matching(".*location=" + locationHint + ".*")));
        assertTrue(Helpers.verifyTokenAuth(apiKey, apiSecret,
                findAll(postRequestedFor(urlMatching(SESSION_CREATE)))));
        Helpers.verifyUserAgent();
    }

    @Test
    public void testCreateAlwaysArchivedSession() throws OpenTokException {
        String sessionId = "SESSIONID";
        String locationHint = "12.34.56.78";
        stubFor(post(urlEqualTo(SESSION_CREATE))
                .willReturn(aResponse()
                        .withStatus(200)
                        .withHeader("Content-Type", "application/json")
                        .withBody("[{\"session_id\":\"" + sessionId + "\",\"project_id\":\"00000000\"," +
                                "\"partner_id\":\"123456\"," +
                                "\"create_dt\":\"Mon Mar 17 00:41:31 PDT 2014\"," +
                                "\"media_server_url\":\"\"}]")));

        SessionProperties properties = new SessionProperties.Builder()
                .archiveMode(ArchiveMode.ALWAYS)
                .build();
        Session session = sdk.createSession(properties);

        assertNotNull(session);
        assertEquals(apiKey, session.getApiKey());
        assertEquals(sessionId, session.getSessionId());
        assertEquals(ArchiveMode.ALWAYS, session.getProperties().archiveMode());


        verify(postRequestedFor(urlMatching(SESSION_CREATE))
                // TODO: this is a pretty bad way to verify, ideally we can decode the body and then query the object
                .withRequestBody(matching(".*archiveMode=always.*")));
        assertTrue(Helpers.verifyTokenAuth(apiKey, apiSecret,
                findAll(postRequestedFor(urlMatching(SESSION_CREATE)))));
        Helpers.verifyUserAgent();
    }

    @Test(expected = InvalidArgumentException.class)
    public void testCreateBadSession() throws OpenTokException {
        SessionProperties properties = new SessionProperties.Builder()
                .location("NOT A VALID IP")
                .build();
    }

//    This is not part of the API because it would introduce a backwards incompatible change.
//    @Test(expected = InvalidArgumentException.class)
//    public void testCreateInvalidAlwaysArchivedAndRelayedSession() throws OpenTokException {
//        SessionProperties properties = new SessionProperties.Builder()
//                .mediaMode(MediaMode.RELAYED)
//                .archiveMode(ArchiveMode.ALWAYS)
//                .build();
//    }

    // TODO: test session creation conditions that result in errors

    @Test
    public void testTokenDefault() throws
            OpenTokException, UnsupportedEncodingException, NoSuchAlgorithmException,
            SignatureException, InvalidKeyException {

        int apiKey = 123456;
        String apiSecret = "1234567890abcdef1234567890abcdef1234567890";
        OpenTok opentok = new OpenTok(apiKey, apiSecret);
        String sessionId = "1_MX4xMjM0NTZ-flNhdCBNYXIgMTUgMTQ6NDI6MjMgUERUIDIwMTR-MC40OTAxMzAyNX4";

        String token = opentok.generateToken(sessionId);
        assertNotNull(token);
        assertTrue(Helpers.verifyTokenSignature(token, apiSecret));

        Map<String, String> tokenData = Helpers.decodeToken(token);
        assertEquals(Integer.toString(apiKey), tokenData.get("partner_id"));
        assertNotNull(tokenData.get("create_time"));
        assertNotNull(tokenData.get("nonce"));
    }

    @Test
    public void testTokenLayoutClass() throws
            OpenTokException, UnsupportedEncodingException, NoSuchAlgorithmException,
            SignatureException, InvalidKeyException {

        int apiKey = 123456;
        String apiSecret = "1234567890abcdef1234567890abcdef1234567890";
        OpenTok opentok = new OpenTok(apiKey, apiSecret);
        String sessionId = "1_MX4xMjM0NTZ-flNhdCBNYXIgMTUgMTQ6NDI6MjMgUERUIDIwMTR-MC40OTAxMzAyNX4";

        String token = sdk.generateToken(sessionId, new TokenOptions.Builder()
                .initialLayoutClassList(Arrays.asList("full", "focus"))
                .build());

        assertNotNull(token);
        assertTrue(Helpers.verifyTokenSignature(token, apiSecret));

        Map<String, String> tokenData = Helpers.decodeToken(token);
        assertEquals("full focus", tokenData.get("initial_layout_class_list"));
    }

    @Test
    public void testTokenRoles() throws
            OpenTokException, UnsupportedEncodingException, NoSuchAlgorithmException,
            SignatureException, InvalidKeyException {

        int apiKey = 123456;
        String apiSecret = "1234567890abcdef1234567890abcdef1234567890";
        OpenTok opentok = new OpenTok(apiKey, apiSecret);
        String sessionId = "1_MX4xMjM0NTZ-flNhdCBNYXIgMTUgMTQ6NDI6MjMgUERUIDIwMTR-MC40OTAxMzAyNX4";
        Role role = Role.SUBSCRIBER;

        String defaultToken = opentok.generateToken(sessionId);
        String roleToken = sdk.generateToken(sessionId, new TokenOptions.Builder()
                .role(role)
                .build());

        assertNotNull(defaultToken);
        assertNotNull(roleToken);
        assertTrue(Helpers.verifyTokenSignature(defaultToken, apiSecret));
        assertTrue(Helpers.verifyTokenSignature(roleToken, apiSecret));

        Map<String, String> defaultTokenData = Helpers.decodeToken(defaultToken);
        assertEquals("publisher", defaultTokenData.get("role"));
        Map<String, String> roleTokenData = Helpers.decodeToken(roleToken);
        assertEquals(role.toString(), roleTokenData.get("role"));
    }

    @Test
    public void testTokenExpireTime() throws
            OpenTokException, SignatureException, NoSuchAlgorithmException, InvalidKeyException,
            UnsupportedEncodingException {

        int apiKey = 123456;
        String apiSecret = "1234567890abcdef1234567890abcdef1234567890";
        String sessionId = "1_MX4xMjM0NTZ-flNhdCBNYXIgMTUgMTQ6NDI6MjMgUERUIDIwMTR-MC40OTAxMzAyNX4";
        OpenTok opentok = new OpenTok(apiKey, apiSecret);
        long now = System.currentTimeMillis() / 1000L;
        long inOneHour = now + (60 * 60);
        long inOneDay = now + (60 * 60 * 24);
        long inThirtyDays = now + (60 * 60 * 24 * 30);
        ArrayList<Exception> exceptions = new ArrayList<Exception>();

        String defaultToken = opentok.generateToken(sessionId);
        String oneHourToken = opentok.generateToken(sessionId, new TokenOptions.Builder()
                .expireTime(inOneHour)
                .build());
        try {
            String earlyExpireTimeToken = opentok.generateToken(sessionId, new TokenOptions.Builder()
                    .expireTime(now - 10)
                    .build());
        } catch (Exception exception) {
            exceptions.add(exception);
        }
        try {
            String lateExpireTimeToken = opentok.generateToken(sessionId, new TokenOptions.Builder()
                    .expireTime(inThirtyDays + (60 * 60 * 24) /* 31 days */)
                    .build());
        } catch (Exception exception) {
            exceptions.add(exception);
        }

        assertNotNull(defaultToken);
        assertNotNull(oneHourToken);
        assertTrue(Helpers.verifyTokenSignature(defaultToken, apiSecret));
        assertTrue(Helpers.verifyTokenSignature(oneHourToken, apiSecret));

        Map<String, String> defaultTokenData = Helpers.decodeToken(defaultToken);
        assertEquals(Long.toString(inOneDay), defaultTokenData.get("expire_time"));
        Map<String, String> oneHourTokenData = Helpers.decodeToken(oneHourToken);
        assertEquals(Long.toString(inOneHour), oneHourTokenData.get("expire_time"));
        assertEquals(2, exceptions.size());
        for (Exception e : exceptions) {
            assertEquals(InvalidArgumentException.class, e.getClass());
        }

    }

    @Test
    public void testTokenConnectionData() throws
            OpenTokException, SignatureException, NoSuchAlgorithmException, InvalidKeyException,
            UnsupportedEncodingException {

        int apiKey = 123456;
        String apiSecret = "1234567890abcdef1234567890abcdef1234567890";
        String sessionId = "1_MX4xMjM0NTZ-flNhdCBNYXIgMTUgMTQ6NDI6MjMgUERUIDIwMTR-MC40OTAxMzAyNX4";
        OpenTok opentok = new OpenTok(apiKey, apiSecret);
        // purposely contains some exotic characters
        String actualData = "{\"name\":\"%foo ç &\"}";
        Exception tooLongException = null;

        String defaultToken = opentok.generateToken(sessionId);
        String dataBearingToken = opentok.generateToken(sessionId, new TokenOptions.Builder()
                .data(actualData)
                .build());
        try {
            String dataTooLongToken = opentok.generateToken(sessionId, new TokenOptions.Builder()
                    .data(StringUtils.repeat("x", 1001))
                    .build());
        } catch (InvalidArgumentException e) {
            tooLongException = e;
        }

        assertNotNull(defaultToken);
        assertNotNull(dataBearingToken);
        assertTrue(Helpers.verifyTokenSignature(defaultToken, apiSecret));
        assertTrue(Helpers.verifyTokenSignature(dataBearingToken, apiSecret));

        Map<String, String> defaultTokenData = Helpers.decodeToken(defaultToken);
        assertNull(defaultTokenData.get("connection_data"));
        Map<String, String> dataBearingTokenData = Helpers.decodeToken(dataBearingToken);
        assertEquals(actualData, dataBearingTokenData.get("connection_data"));
        assertEquals(InvalidArgumentException.class, tooLongException.getClass());
    }


    @Test
    public void testTokenBadSessionId() throws OpenTokException {
        int apiKey = 123456;
        String apiSecret = "1234567890abcdef1234567890abcdef1234567890";
        OpenTok opentok = new OpenTok(apiKey, apiSecret);
        ArrayList<Exception> exceptions = new ArrayList<Exception>();

        try {
            String nullSessionToken = opentok.generateToken(null);
        } catch (Exception e) {
            exceptions.add(e);
        }
        try {
            String emptySessionToken = opentok.generateToken("");
        } catch (Exception e) {
            exceptions.add(e);
        }
        try {
            String invalidSessionToken = opentok.generateToken("NOT A VALID SESSION ID");
        } catch (Exception e) {
            exceptions.add(e);
        }

        assertEquals(3, exceptions.size());
        for (Exception e : exceptions) {
            assertEquals(InvalidArgumentException.class, e.getClass());
        }
    }

    /* TODO: find a way to match JSON without caring about spacing
    .withRequestBody(matching("."+".")) in the following archive tests   */

    @Test
    public void testGetArchive() throws OpenTokException {
        String archiveId = "ARCHIVEID";
        stubFor(get(urlEqualTo(archivePath + "/" + archiveId))
                .willReturn(aResponse()
                        .withStatus(200)
                        .withHeader("Content-Type", "application/json")
                        .withBody("{\n" +
                                "          \"createdAt\" : 1395187836000,\n" +
                                "          \"duration\" : 62,\n" +
                                "          \"id\" : \"" + archiveId + "\",\n" +
                                "          \"name\" : \"\",\n" +
                                "          \"partnerId\" : 123456,\n" +
                                "          \"reason\" : \"\",\n" +
                                "          \"sessionId\" : \"SESSIONID\",\n" +
                                "          \"size\" : 8347554,\n" +
                                "          \"status\" : \"available\",\n" +
                                "          \"url\" : \"http://tokbox.com.archive2.s3.amazonaws.com/123456%2F" +
                                archiveId + "%2Farchive.mp4?Expires=1395194362&AWSAccessKeyId=AKIAI6LQCPIXYVWCQV6Q&Si" +
                                "gnature=xxxxxxxxxxxxxxxxxxxxxxxxxxxxxx\"\n" +
                                "        }")));

        Archive archive = sdk.getArchive(archiveId);

        assertNotNull(archive);
        assertEquals(apiKey, archive.getPartnerId());
        assertEquals(archiveId, archive.getId());
        assertEquals(1395187836000L, archive.getCreatedAt());
        assertEquals(62, archive.getDuration());
        assertEquals("", archive.getName());
        assertEquals("SESSIONID", archive.getSessionId());
        assertEquals(8347554, archive.getSize());
        assertEquals(Archive.Status.AVAILABLE, archive.getStatus());
        assertEquals("http://tokbox.com.archive2.s3.amazonaws.com/123456%2F" + archiveId + "%2Farchive.mp4?Expires=13951" +
                "94362&AWSAccessKeyId=AKIAI6LQCPIXYVWCQV6Q&Signature=xxxxxxxxxxxxxxxxxxxxxxxxxxxxxx", archive.getUrl());

        verify(getRequestedFor(urlMatching(archivePath + "/" + archiveId)));
        assertTrue(Helpers.verifyTokenAuth(apiKey, apiSecret,
                findAll(getRequestedFor(urlMatching(archivePath + "/" + archiveId)))));
        Helpers.verifyUserAgent();
    }

    @Test
    public void testPatchArchived() throws OpenTokException {
        String archiveId = "ARCHIVEID";
        String streamId = "abc123efg456";
        stubFor(patch(urlEqualTo(archivePath + "/" + archiveId + "/streams"))
                .willReturn(aResponse()
                        .withStatus(200)));
        sdk.addArchiveStream(archiveId, streamId, true, true);
        verify(patchRequestedFor(urlMatching(archivePath + "/" + archiveId + "/streams")));
        assertTrue(Helpers.verifyTokenAuth(apiKey, apiSecret,
                findAll(deleteRequestedFor(urlMatching(archivePath + "/" + archiveId)))));
        Helpers.verifyUserAgent();
    }

    @Test
    public void testPatchArchivedExpectException() throws OpenTokException {
        String archiveId = "ARCHIVEID";
        PatchProperties properties = new PatchProperties.Builder().build();
        Exception exception = assertThrows(OpenTokException.class, () -> {
            sdk.removeArchiveStream(archiveId, "");
        });
        String got = exception.getMessage();
        String expected = "Could not patch archive, needs one of: addStream or removeStream";
        assertEquals(expected, got);
    }

    // TODO: test get archive failure scenarios
    @Test
    public void testListArchives() throws OpenTokException {
        stubFor(get(urlEqualTo(archivePath))
                .willReturn(aResponse()
                        .withStatus(200)
                        .withHeader("Content-Type", "application/json")
                        .withBody("{\n" +
                                "          \"count\" : 60,\n" +
                                "          \"items\" : [ {\n" +
                                "            \"createdAt\" : 1395187930000,\n" +
                                "            \"duration\" : 22,\n" +
                                "            \"id\" : \"ef546c5a-4fd7-4e59-ab3d-f1cfb4148d1d\",\n" +
                                "            \"name\" : \"\",\n" +
                                "            \"partnerId\" : 123456,\n" +
                                "            \"reason\" : \"\",\n" +
                                "            \"sessionId\" : \"SESSIONID\",\n" +
                                "            \"size\" : 247145329511,\n" +
                                "            \"status\" : \"available\",\n" +
                                "            \"url\" : \"http://tokbox.com.archive2.s3.amazonaws.com/123456%2Fef546c5" +
                                "a-4fd7-4e59-ab3d-f1cfb4148d1d%2Farchive.mp4?Expires=1395188695&AWSAccessKeyId=AKIAI6" +
                                "LQCPIXYVWCQV6Q&Signature=xxxxxxxxxxxxxxxxxxxxxxxxxxxxxx\"\n" +
                                "          }, {\n" +
                                "            \"createdAt\" : 1395187910000,\n" +
                                "            \"duration\" : 14,\n" +
                                "            \"id\" : \"5350f06f-0166-402e-bc27-09ba54948512\",\n" +
                                "            \"name\" : \"\",\n" +
                                "            \"partnerId\" : 123456,\n" +
                                "            \"reason\" : \"\",\n" +
                                "            \"sessionId\" : \"SESSIONID\",\n" +
                                "            \"size\" : 1952651,\n" +
                                "            \"status\" : \"available\",\n" +
                                "            \"url\" : \"http://tokbox.com.archive2.s3.amazonaws.com/123456%2F5350f06" +
                                "f-0166-402e-bc27-09ba54948512%2Farchive.mp4?Expires=1395188695&AWSAccessKeyId=AKIAI6" +
                                "LQCPIXYVWCQV6Q&Signature=xxxxxxxxxxxxxxxxxxxxxxxxxxxxxx\"\n" +
                                "          }, {\n" +
                                "            \"createdAt\" : 1395187836000,\n" +
                                "            \"duration\" : 62,\n" +
                                "            \"id\" : \"f6e7ee58-d6cf-4a59-896b-6d56b158ec71\",\n" +
                                "            \"name\" : \"\",\n" +
                                "            \"partnerId\" : 123456,\n" +
                                "            \"reason\" : \"\",\n" +
                                "            \"sessionId\" : \"SESSIONID\",\n" +
                                "            \"size\" : 8347554,\n" +
                                "            \"status\" : \"available\",\n" +
                                "            \"url\" : \"http://tokbox.com.archive2.s3.amazonaws.com/123456%2Ff6e7ee5" +
                                "8-d6cf-4a59-896b-6d56b158ec71%2Farchive.mp4?Expires=1395188695&AWSAccessKeyId=AKIAI6" +
                                "LQCPIXYVWCQV6Q&Signature=xxxxxxxxxxxxxxxxxxxxxxxxxxxxxx\"\n" +
                                "          }, {\n" +
                                "            \"createdAt\" : 1395183243000,\n" +
                                "            \"duration\" : 544,\n" +
                                "            \"id\" : \"30b3ebf1-ba36-4f5b-8def-6f70d9986fe9\",\n" +
                                "            \"name\" : \"\",\n" +
                                "            \"partnerId\" : 123456,\n" +
                                "            \"reason\" : \"\",\n" +
                                "            \"sessionId\" : \"SESSIONID\",\n" +
                                "            \"size\" : 78499758,\n" +
                                "            \"status\" : \"available\",\n" +
                                "            \"url\" : \"http://tokbox.com.archive2.s3.amazonaws.com/123456%2F30b3ebf" +
                                "1-ba36-4f5b-8def-6f70d9986fe9%2Farchive.mp4?Expires=1395188695&AWSAccessKeyId=AKIAI6" +
                                "LQCPIXYVWCQV6Q&Signature=xxxxxxxxxxxxxxxxxxxxxxxxxxxxxx\"\n" +
                                "          }, {\n" +
                                "            \"createdAt\" : 1394396753000,\n" +
                                "            \"duration\" : 24,\n" +
                                "            \"id\" : \"b8f64de1-e218-4091-9544-4cbf369fc238\",\n" +
                                "            \"name\" : \"showtime again\",\n" +
                                "            \"partnerId\" : 123456,\n" +
                                "            \"reason\" : \"\",\n" +
                                "            \"sessionId\" : \"SESSIONID\",\n" +
                                "            \"size\" : 2227849,\n" +
                                "            \"status\" : \"available\",\n" +
                                "            \"url\" : \"http://tokbox.com.archive2.s3.amazonaws.com/123456%2Fb8f64de" +
                                "1-e218-4091-9544-4cbf369fc238%2Farchive.mp4?Expires=1395188695&AWSAccessKeyId=AKIAI6" +
                                "LQCPIXYVWCQV6Q&Signature=xxxxxxxxxxxxxxxxxxxxxxxxxxxxxx\"\n" +
                                "          }, {\n" +
                                "            \"createdAt\" : 1394321113000,\n" +
                                "            \"duration\" : 1294,\n" +
                                "            \"id\" : \"832641bf-5dbf-41a1-ad94-fea213e59a92\",\n" +
                                "            \"name\" : \"showtime\",\n" +
                                "            \"partnerId\" : 123456,\n" +
                                "            \"reason\" : \"\",\n" +
                                "            \"sessionId\" : \"SESSIONID\",\n" +
                                "            \"size\" : 42165242,\n" +
                                "            \"status\" : \"available\",\n" +
                                "            \"url\" : \"http://tokbox.com.archive2.s3.amazonaws.com/123456%2F832641b" +
                                "f-5dbf-41a1-ad94-fea213e59a92%2Farchive.mp4?Expires=1395188695&AWSAccessKeyId=AKIAI6" +
                                "LQCPIXYVWCQV6Q&Signature=xxxxxxxxxxxxxxxxxxxxxxxxxxxxxx\"\n" +
                                "          } ]\n" +
                                "        }")));
        ArchiveList archives = sdk.listArchives();
        assertNotNull(archives);
        assertEquals(6, archives.size());
        assertEquals(60, archives.getTotalCount());
        assertTrue(archives.get(0) instanceof Archive);
        assertEquals("ef546c5a-4fd7-4e59-ab3d-f1cfb4148d1d", archives.get(0).getId());
        verify(getRequestedFor(urlMatching(archivePath)));
        assertTrue(Helpers.verifyTokenAuth(apiKey, apiSecret,
                findAll(getRequestedFor(urlMatching(archivePath)))));
        Helpers.verifyUserAgent();
    }

    @Test
    public void testListArchivesWithOffSetCount() throws OpenTokException {
        String sessionId = "SESSIONID";
        String url = archivePath + "?offset=1&count=1";
        stubFor(get(urlEqualTo(url))
                .willReturn(aResponse()
                        .withStatus(200)
                        .withHeader("Content-Type", "application/json")
                        .withBody("{\n" +
                                "          \"count\" : 60,\n" +
                                "          \"items\" : [ {\n" +
                                "            \"createdAt\" : 1395187930000,\n" +
                                "            \"duration\" : 22,\n" +
                                "            \"id\" : \"ef546c5a-4fd7-4e59-ab3d-f1cfb4148d1d\",\n" +
                                "            \"name\" : \"\",\n" +
                                "            \"partnerId\" : 123456,\n" +
                                "            \"reason\" : \"\",\n" +
                                "            \"sessionId\" : \"SESSIONID\",\n" +
                                "            \"size\" : 2909274,\n" +
                                "            \"status\" : \"available\",\n" +
                                "            \"url\" : \"http://tokbox.com.archive2.s3.amazonaws.com/123456%2Fef546c5" +
                                "a-4fd7-4e59-ab3d-f1cfb4148d1d%2Farchive.mp4?Expires=1395188695&AWSAccessKeyId=AKIAI6" +
                                "LQCPIXYVWCQV6Q&Signature=xxxxxxxxxxxxxxxxxxxxxxxxxxxxxx\"\n" +
                                "          }]\n" +
                                "        }")));

        ArchiveList archives = sdk.listArchives(1, 1);
        assertNotNull(archives);
        assertEquals(1, archives.size());
        assertEquals(60, archives.getTotalCount());
        assertTrue(archives.get(0) instanceof Archive);
        assertEquals("ef546c5a-4fd7-4e59-ab3d-f1cfb4148d1d", archives.get(0).getId());

        verify(getRequestedFor(urlEqualTo(url)));
        assertTrue(Helpers.verifyTokenAuth(apiKey, apiSecret,
                findAll(getRequestedFor(urlMatching(url)))));
        Helpers.verifyUserAgent();
    }

    @Test
    public void testListArchivesWithSessionIdOffSetCount() throws OpenTokException {
        String sessionId = "SESSIONID";
        String url = archivePath + "?offset=1&count=1&sessionId=" + sessionId;
        stubFor(get(urlEqualTo(url))
                .willReturn(aResponse()
                        .withStatus(200)
                        .withHeader("Content-Type", "application/json")
                        .withBody("{\n" +
                                "          \"count\" : 60,\n" +
                                "          \"items\" : [ {\n" +
                                "            \"createdAt\" : 1395187930000,\n" +
                                "            \"duration\" : 22,\n" +
                                "            \"id\" : \"ef546c5a-4fd7-4e59-ab3d-f1cfb4148d1d\",\n" +
                                "            \"name\" : \"\",\n" +
                                "            \"partnerId\" : 123456,\n" +
                                "            \"reason\" : \"\",\n" +
                                "            \"sessionId\" : \"SESSIONID\",\n" +
                                "            \"size\" : 2909274,\n" +
                                "            \"status\" : \"available\",\n" +
                                "            \"url\" : \"http://tokbox.com.archive2.s3.amazonaws.com/123456%2Fef546c5" +
                                "a-4fd7-4e59-ab3d-f1cfb4148d1d%2Farchive.mp4?Expires=1395188695&AWSAccessKeyId=AKIAI6" +
                                "LQCPIXYVWCQV6Q&Signature=xxxxxxxxxxxxxxxxxxxxxxxxxxxxxx\"\n" +
                                "          }]\n" +
                                "        }")));
        ArchiveList archives = sdk.listArchives(sessionId, 1, 1);
        assertNotNull(archives);
        assertEquals(1, archives.size());
        assertEquals(60, archives.getTotalCount());
        assertTrue(archives.get(0) instanceof Archive);
        assertEquals("ef546c5a-4fd7-4e59-ab3d-f1cfb4148d1d", archives.get(0).getId());
        verify(getRequestedFor(urlEqualTo(url)));
        assertTrue(Helpers.verifyTokenAuth(apiKey, apiSecret,
                findAll(getRequestedFor(urlMatching(url)))));
        Helpers.verifyUserAgent();
    }

    @Test
    public void testListArchivesWithSessionId() throws OpenTokException {
        String sessionId = "SESSIONID";
        String url = archivePath + "?sessionId=" + sessionId;
        stubFor(get(urlEqualTo(url))
                .willReturn(aResponse()
                        .withStatus(200)
                        .withHeader("Content-Type", "application/json")
                        .withBody("{\n" +
                                "          \"count\" : 60,\n" +
                                "          \"items\" : [ {\n" +
                                "            \"createdAt\" : 1395187930000,\n" +
                                "            \"duration\" : 22,\n" +
                                "            \"id\" : \"ef546c5a-4fd7-4e59-ab3d-f1cfb4148d1d\",\n" +
                                "            \"name\" : \"\",\n" +
                                "            \"partnerId\" : 123456,\n" +
                                "            \"reason\" : \"\",\n" +
                                "            \"sessionId\" : \"SESSIONID\",\n" +
                                "            \"size\" : 2909274,\n" +
                                "            \"status\" : \"available\",\n" +
                                "            \"url\" : \"http://tokbox.com.archive2.s3.amazonaws.com/123456%2Fef546c5" +
                                "a-4fd7-4e59-ab3d-f1cfb4148d1d%2Farchive.mp4?Expires=1395188695&AWSAccessKeyId=AKIAI6" +
                                "LQCPIXYVWCQV6Q&Signature=xxxxxxxxxxxxxxxxxxxxxxxxxxxxxx\"\n" +
                                "          }, {\n" +
                                "            \"createdAt\" : 1395187910000,\n" +
                                "            \"duration\" : 14,\n" +
                                "            \"id\" : \"5350f06f-0166-402e-bc27-09ba54948512\",\n" +
                                "            \"name\" : \"\",\n" +
                                "            \"partnerId\" : 123456,\n" +
                                "            \"reason\" : \"\",\n" +
                                "            \"sessionId\" : \"SESSIONID\",\n" +
                                "            \"size\" : 1952651,\n" +
                                "            \"status\" : \"available\",\n" +
                                "            \"url\" : \"http://tokbox.com.archive2.s3.amazonaws.com/123456%2F5350f06" +
                                "f-0166-402e-bc27-09ba54948512%2Farchive.mp4?Expires=1395188695&AWSAccessKeyId=AKIAI6" +
                                "LQCPIXYVWCQV6Q&Signature=xxxxxxxxxxxxxxxxxxxxxxxxxxxxxx\"\n" +
                                "          }, {\n" +
                                "            \"createdAt\" : 1395187836000,\n" +
                                "            \"duration\" : 62,\n" +
                                "            \"id\" : \"f6e7ee58-d6cf-4a59-896b-6d56b158ec71\",\n" +
                                "            \"name\" : \"\",\n" +
                                "            \"partnerId\" : 123456,\n" +
                                "            \"reason\" : \"\",\n" +
                                "            \"sessionId\" : \"SESSIONID\",\n" +
                                "            \"size\" : 8347554,\n" +
                                "            \"status\" : \"available\",\n" +
                                "            \"url\" : \"http://tokbox.com.archive2.s3.amazonaws.com/123456%2Ff6e7ee5" +
                                "8-d6cf-4a59-896b-6d56b158ec71%2Farchive.mp4?Expires=1395188695&AWSAccessKeyId=AKIAI6" +
                                "LQCPIXYVWCQV6Q&Signature=xxxxxxxxxxxxxxxxxxxxxxxxxxxxxx\"\n" +
                                "          }, {\n" +
                                "            \"createdAt\" : 1395183243000,\n" +
                                "            \"duration\" : 544,\n" +
                                "            \"id\" : \"30b3ebf1-ba36-4f5b-8def-6f70d9986fe9\",\n" +
                                "            \"name\" : \"\",\n" +
                                "            \"partnerId\" : 123456,\n" +
                                "            \"reason\" : \"\",\n" +
                                "            \"sessionId\" : \"SESSIONID\",\n" +
                                "            \"size\" : 78499758,\n" +
                                "            \"status\" : \"available\",\n" +
                                "            \"url\" : \"http://tokbox.com.archive2.s3.amazonaws.com/123456%2F30b3ebf" +
                                "1-ba36-4f5b-8def-6f70d9986fe9%2Farchive.mp4?Expires=1395188695&AWSAccessKeyId=AKIAI6" +
                                "LQCPIXYVWCQV6Q&Signature=xxxxxxxxxxxxxxxxxxxxxxxxxxxxxx\"\n" +
                                "          }, {\n" +
                                "            \"createdAt\" : 1394396753000,\n" +
                                "            \"duration\" : 24,\n" +
                                "            \"id\" : \"b8f64de1-e218-4091-9544-4cbf369fc238\",\n" +
                                "            \"name\" : \"showtime again\",\n" +
                                "            \"partnerId\" : 123456,\n" +
                                "            \"reason\" : \"\",\n" +
                                "            \"sessionId\" : \"SESSIONID\",\n" +
                                "            \"size\" : 2227849,\n" +
                                "            \"status\" : \"available\",\n" +
                                "            \"url\" : \"http://tokbox.com.archive2.s3.amazonaws.com/123456%2Fb8f64de" +
                                "1-e218-4091-9544-4cbf369fc238%2Farchive.mp4?Expires=1395188695&AWSAccessKeyId=AKIAI6" +
                                "LQCPIXYVWCQV6Q&Signature=xxxxxxxxxxxxxxxxxxxxxxxxxxxxxx\"\n" +
                                "          }, {\n" +
                                "            \"createdAt\" : 1394321113000,\n" +
                                "            \"duration\" : 1294,\n" +
                                "            \"id\" : \"832641bf-5dbf-41a1-ad94-fea213e59a92\",\n" +
                                "            \"name\" : \"showtime\",\n" +
                                "            \"partnerId\" : 123456,\n" +
                                "            \"reason\" : \"\",\n" +
                                "            \"sessionId\" : \"SESSIONID\",\n" +
                                "            \"size\" : 42165242,\n" +
                                "            \"status\" : \"available\",\n" +
                                "            \"url\" : \"http://tokbox.com.archive2.s3.amazonaws.com/123456%2F832641b" +
                                "f-5dbf-41a1-ad94-fea213e59a92%2Farchive.mp4?Expires=1395188695&AWSAccessKeyId=AKIAI6" +
                                "LQCPIXYVWCQV6Q&Signature=xxxxxxxxxxxxxxxxxxxxxxxxxxxxxx\"\n" +
                                "          } ]\n" +
                                "        }")));
        ArchiveList archives = sdk.listArchives(sessionId);
        assertNotNull(archives);
        assertEquals(6, archives.size());
        assertEquals(60, archives.getTotalCount());
        assertTrue(archives.get(0) instanceof Archive);
        assertEquals("ef546c5a-4fd7-4e59-ab3d-f1cfb4148d1d", archives.get(0).getId());
        verify(getRequestedFor(urlEqualTo(url)));
        assertTrue(Helpers.verifyTokenAuth(apiKey, apiSecret,
                findAll(getRequestedFor(urlMatching(url)))));
        Helpers.verifyUserAgent();
    }

    @Test
    public void testListArchivesWithEmptySessionID() throws OpenTokException {
        int exceptionCount = 0;
        int testCount = 2;
        try {
            ArchiveList archives = sdk.listArchives("");
        } catch (InvalidArgumentException e) {
            assertEquals(e.getMessage(), "Session Id cannot be null or empty");
            exceptionCount++;
        }
        try {
            ArchiveList archives = sdk.listArchives(null);
        } catch (InvalidArgumentException e) {
            assertEquals(e.getMessage(), "Session Id cannot be null or empty");
            exceptionCount++;
        }
        assertTrue(exceptionCount == testCount);
    }

    @Test
    public void testListArchivesWithWrongOffsetCountValues() throws OpenTokException {
        int exceptionCount = 0;
        int testCount = 4;
        try {
            ArchiveList archives = sdk.listArchives(-2, 0);
        } catch (InvalidArgumentException e) {
            assertEquals(e.getMessage(), "Make sure count parameter value is >= 0 and/or offset parameter value is <=1000");
            exceptionCount++;
        }
        try {
            ArchiveList archives = sdk.listArchives(0, 1200);
        } catch (InvalidArgumentException e) {
            assertEquals(e.getMessage(), "Make sure count parameter value is >= 0 and/or offset parameter value is <=1000");
            exceptionCount++;
        }
        try {
            ArchiveList archives = sdk.listArchives(-10, 12);
        } catch (InvalidArgumentException e) {
            assertEquals(e.getMessage(), "Make sure count parameter value is >= 0 and/or offset parameter value is <=1000");
            exceptionCount++;
        }
        try {
            ArchiveList archives = sdk.listArchives(-10, 1200);
        } catch (InvalidArgumentException e) {
            assertEquals(e.getMessage(), "Make sure count parameter value is >= 0 and/or offset parameter value is <=1000");
            exceptionCount++;
        }
        assertTrue(exceptionCount == testCount);
    }

    @Test
    public void testStartArchive() throws OpenTokException {
        String sessionId = "SESSIONID";
        stubFor(post(urlEqualTo(archivePath))
                .willReturn(aResponse()
                        .withStatus(200)
                        .withHeader("Content-Type", "application/json")
                        .withBody("{\n" +
                                "          \"createdAt\" : 1395183243556,\n" +
                                "          \"duration\" : 0,\n" +
                                "          \"id\" : \"30b3ebf1-ba36-4f5b-8def-6f70d9986fe9\",\n" +
                                "          \"name\" : \"\",\n" +
                                "          \"partnerId\" : 123456,\n" +
                                "          \"reason\" : \"\",\n" +
                                "          \"sessionId\" : \"SESSIONID\",\n" +
                                "          \"size\" : 0,\n" +
                                "          \"status\" : \"started\",\n" +
                                "          \"url\" : null\n" +
                                "        }")));
        ArchiveProperties properties = new ArchiveProperties.Builder().name(null).build();
        Archive archive = sdk.startArchive(sessionId, properties);
        assertNotNull(archive);
        assertEquals(sessionId, archive.getSessionId());
        assertNotNull(archive.getId());
        verify(postRequestedFor(urlMatching(archivePath)));
        assertTrue(Helpers.verifyTokenAuth(apiKey, apiSecret,
                findAll(postRequestedFor(urlMatching(archivePath)))));
        Helpers.verifyUserAgent();
    }

    @Test
    public void testStartArchiveWithScreenshareType() throws OpenTokException {
        String sessionId = "SESSIONID";
        stubFor(post(urlEqualTo(archivePath))
                .willReturn(aResponse()
                        .withStatus(200)
                        .withHeader("Content-Type", "application/json")
                        .withBody("{\n" +
                                "          \"createdAt\" : 1395183243556,\n" +
                                "          \"duration\" : 0,\n" +
                                "          \"id\" : \"30b3ebf1-ba36-4f5b-8def-6f70d9986fe9\",\n" +
                                "          \"name\" : \"\",\n" +
                                "          \"partnerId\" : 123456,\n" +
                                "          \"reason\" : \"\",\n" +
                                "          \"sessionId\" : \"SESSIONID\",\n" +
                                "          \"size\" : 0,\n" +
                                "          \"status\" : \"started\",\n" +
                                "          \"url\" : null\n" +
                                "        }")));

<<<<<<< HEAD
        String expectedJson = String.format("{\"sessionId\":\"%s\",\"streamMode\":\"auto\",\"hasVideo\":true,\"hasAudio\":true,\"outputMode\":\"composed\",\"layout\":{\"type\":\"bestFit\",\"screenshareType\":\"pip\"}}",sessionId);
=======
        String expectedJson = String.format("{\"sessionId\":\"%s\",\"hasVideo\":true,\"hasAudio\":true,\"outputMode\":\"composed\",\"layout\":{\"type\":\"bestFit\",\"screenshareType\":\"pip\"}}", sessionId);
>>>>>>> 8f84d60e
        ValueMatchingStrategy valueMatchingStrategy = new ValueMatchingStrategy();
        valueMatchingStrategy.setEqualToJson(expectedJson);
        ArchiveLayout layout = new ArchiveLayout(ScreenShareLayoutType.PIP);
        ArchiveProperties properties = new ArchiveProperties.Builder().name(null).layout(layout).build();
        Archive archive = sdk.startArchive(sessionId, properties);
        assertNotNull(archive);
        assertEquals(sessionId, archive.getSessionId());
        assertNotNull(archive.getId());
        verify(postRequestedFor(urlMatching(archivePath)).withRequestBody(valueMatchingStrategy));
        assertTrue(Helpers.verifyTokenAuth(apiKey, apiSecret,
                findAll(postRequestedFor(urlMatching(archivePath)))));
        Helpers.verifyUserAgent();
    }

    @Test
    public void testStartArchiveWithResolution() throws OpenTokException {
        String sessionId = "SESSIONID";
        ArchiveProperties properties = new ArchiveProperties.Builder().resolution("1280x720").build();
        stubFor(post(urlEqualTo(archivePath))
                .willReturn(aResponse()
                        .withStatus(200)
                        .withHeader("Content-Type", "application/json")
                        .withBody("{\n" +
                                "          \"createdAt\" : 1395183243556,\n" +
                                "          \"duration\" : 0,\n" +
                                "          \"id\" : \"30b3ebf1-ba36-4f5b-8def-6f70d9986fe9\",\n" +
                                "          \"name\" : \"\",\n" +
                                "          \"resolution\" : \"1280x720\",\n" +
                                "          \"partnerId\" : 123456,\n" +
                                "          \"reason\" : \"\",\n" +
                                "          \"sessionId\" : \"SESSIONID\",\n" +
                                "          \"size\" : 0,\n" +
                                "          \"status\" : \"started\",\n" +
                                "          \"url\" : null\n" +
                                "        }")));
        Archive archive = sdk.startArchive(sessionId, properties);
        assertNotNull(archive);
        assertEquals(sessionId, archive.getSessionId());
        assertEquals(archive.getResolution(), "1280x720");
        verify(postRequestedFor(urlMatching(archivePath)));
        assertTrue(Helpers.verifyTokenAuth(apiKey, apiSecret,
                findAll(postRequestedFor(urlMatching(archivePath)))));
        Helpers.verifyUserAgent();
    }

    @Test
    public void testStartArchiveWithResolutionInIndividualMode() throws OpenTokException {
        String sessionId = "SESSIONID";
        ArchiveProperties properties = new ArchiveProperties.Builder().outputMode(OutputMode.INDIVIDUAL).resolution("1280x720").build();
        try {
            sdk.startArchive(sessionId, properties);
        } catch (InvalidArgumentException e) {
            assertEquals(e.getMessage(), "The resolution cannot be specified for individual output mode.");
        }
    }

    @Test
    public void testSetArchiveLayoutVertical() throws OpenTokException {
        String archiveId = "ARCHIVEID";
        ArchiveProperties properties = new ArchiveProperties.Builder().layout(new ArchiveLayout(ArchiveLayout.Type.VERTICAL)).build();
        String url = "/v2/project/" + this.apiKey + "/archive/" + archiveId + "/layout";
        stubFor(put(urlEqualTo(url))
                .willReturn(aResponse()
                        .withStatus(200)
                        .withHeader("Content-Type", "application/json")));

        sdk.setArchiveLayout(archiveId, properties);
        verify(putRequestedFor(urlMatching(url)));
        assertTrue(Helpers.verifyTokenAuth(apiKey, apiSecret,
                findAll(putRequestedFor(urlMatching(url)))));
        Helpers.verifyUserAgent();
    }

    @Test
    public void testSetArchiveLayoutScreenshareType() throws OpenTokException {
        String archiveId = "ARCHIVEID";
        ArchiveProperties properties = new ArchiveProperties.Builder().layout(new ArchiveLayout(ScreenShareLayoutType.PIP)).build();
        String url = "/v2/project/" + this.apiKey + "/archive/" + archiveId + "/layout";
        stubFor(put(urlEqualTo(url))
                .willReturn(aResponse()
                        .withStatus(200)
                        .withHeader("Content-Type", "application/json")));
        ValueMatchingStrategy strategy = new ValueMatchingStrategy();
        String expectedJson = String.format("{\"type\":\"bestFit\",\"screenshareType\":\"pip\"}");
        strategy.setEqualToJson(expectedJson);
        sdk.setArchiveLayout(archiveId, properties);
        verify(putRequestedFor(urlMatching(url)).withRequestBody(strategy));
        assertTrue(Helpers.verifyTokenAuth(apiKey, apiSecret,
                findAll(putRequestedFor(urlMatching(url)))));
        Helpers.verifyUserAgent();
    }

    @Test
    public void testSetArchiveLayoutScreenshareTypeNonBestFitType() throws OpenTokException {
        String archiveId = "ARCHIVEID";
        ArchiveProperties properties = new ArchiveProperties.Builder().layout(new ArchiveLayout(ScreenShareLayoutType.PIP)).build();
        properties.layout().setType(ArchiveLayout.Type.PIP);
        try {
            sdk.setArchiveLayout(archiveId, properties);
            assertTrue("Expected an exception, failing", false);
        } catch (InvalidArgumentException e) {
            assertEquals("Could not set the Archive layout. When screenshareType is set, type must be bestFit", e.getMessage());
        }
    }

    @Test
    public void testSetArchiveLayoutCustom() throws OpenTokException {
        String archiveId = "ARCHIVEID";
        ArchiveProperties properties = new ArchiveProperties.Builder().layout(new ArchiveLayout(ArchiveLayout.Type.CUSTOM, "stream { position: absolute; }")).build();
        String url = "/v2/project/" + this.apiKey + "/archive/" + archiveId + "/layout";
        stubFor(put(urlEqualTo(url))
                .willReturn(aResponse()
                        .withStatus(200)
                        .withHeader("Content-Type", "application/json")));

        sdk.setArchiveLayout(archiveId, properties);
        verify(putRequestedFor(urlMatching(url)));
        assertTrue(Helpers.verifyTokenAuth(apiKey, apiSecret,
                findAll(putRequestedFor(urlMatching(url)))));
        Helpers.verifyUserAgent();
    }

    @Test
    public void testSetArchiveLayoutCustomWithNoStyleSheet() throws OpenTokException {
        boolean exception = false;
        String archiveId = "ARCHIVEID";
        ArchiveProperties properties = new ArchiveProperties.Builder().layout(new ArchiveLayout(ArchiveLayout.Type.CUSTOM)).build();
        String url = "/v2/project/" + this.apiKey + "/archive/" + archiveId + "/layout";
        try {
            sdk.setArchiveLayout(archiveId, properties);
        } catch (RequestException e) {
            exception = true;
        }
        assertTrue(exception);
    }

    @Test
    public void testSetArchiveLayoutNonCustomWithStyleSheet() throws OpenTokException {
        boolean exception = false;
        String archiveId = "ARCHIVEID";
        ArchiveProperties properties = new ArchiveProperties.Builder().layout(new ArchiveLayout(ArchiveLayout.Type.BESTFIT, "stream { position: absolute; }")).build();
        String url = "/v2/project/" + this.apiKey + "/archive/" + archiveId + "/layout";
        try {
            sdk.setArchiveLayout(archiveId, properties);
        } catch (RequestException e) {
            exception = true;
        }
        assertTrue(exception);
    }

    @Test
    public void testSetArchiveLayoutWithNoProperties() throws OpenTokException {
        boolean exception = false;
        String archiveId = "ARCHIVEID";
        String url = "/v2/project/" + this.apiKey + "/archive/" + archiveId + "/layout";
        try {
            sdk.setArchiveLayout(archiveId, null);
        } catch (InvalidArgumentException e) {
            exception = true;
        }
        assertTrue(exception);
    }

    @Test
    public void testSetArchiveStreamsLayoutWithNoProps() throws OpenTokException {
        boolean exception = false;
        String sessionId = "SESSIONID";
        String url = "/v2/project/" + this.apiKey + "/session/" + sessionId + "/stream";
        try {
            sdk.setStreamLayouts(sessionId, null);
        } catch (InvalidArgumentException e) {
            exception = true;
        }
        assertTrue(exception);
    }

    @Test
    public void testSetArchiveStreamsLayoutWithNoSessionID() throws OpenTokException {
        boolean exception = false;
        String sessionId = "";
        String url = "/v2/project/" + this.apiKey + "/session/" + sessionId + "/stream";
        try {
            sdk.setStreamLayouts(sessionId, new StreamListProperties.Builder().build());
        } catch (InvalidArgumentException e) {
            exception = true;
        }
        assertTrue(exception);
    }

    @Test
    public void testSetArchiveStreamsMultiLayout() throws OpenTokException {
        String sessionId = "SESSIONID";
        String streamId1 = "STREAMID1";
        String streamId2 = "STREAMID2";
        StreamProperties streamProps1 = new StreamProperties.Builder().id(streamId1).addLayoutClass("full").addLayoutClass("focus").build();
        StreamProperties streamProps2 = new StreamProperties.Builder().id(streamId2).addLayoutClass("full").build();
        StreamListProperties properties = new StreamListProperties.Builder().addStreamProperties(streamProps1).addStreamProperties(streamProps2).build();
        String url = "/v2/project/" + this.apiKey + "/session/" + sessionId + "/stream";
        stubFor(put(urlEqualTo(url))
                .willReturn(aResponse()
                        .withStatus(200)
                        .withHeader("Content-Type", "application/json")));
        sdk.setStreamLayouts(sessionId, properties);
        verify(putRequestedFor(urlMatching(url)));
        assertTrue(Helpers.verifyTokenAuth(apiKey, apiSecret,
                findAll(putRequestedFor(urlMatching(url)))));
        Helpers.verifyUserAgent();
    }

    @Test
    public void testSetArchiveStreamsOneLayout() throws OpenTokException {
        String sessionId = "SESSIONID";
        String streamId = "STREAMID1";

        StreamProperties streamProps = new StreamProperties.Builder().id(streamId).addLayoutClass("full").addLayoutClass("focus").build();
        StreamListProperties properties = new StreamListProperties.Builder().addStreamProperties(streamProps).build();
        String url = "/v2/project/" + this.apiKey + "/session/" + sessionId + "/stream";
        stubFor(put(urlEqualTo(url))
                .willReturn(aResponse()
                        .withStatus(200)
                        .withHeader("Content-Type", "application/json")));
        sdk.setStreamLayouts(sessionId, properties);
        verify(putRequestedFor(urlMatching(url)));
        assertTrue(Helpers.verifyTokenAuth(apiKey, apiSecret,
                findAll(putRequestedFor(urlMatching(url)))));
        Helpers.verifyUserAgent();
    }

    @Test
    public void testSetArchiveStreamsNoLayout() throws OpenTokException {
        String sessionId = "SESSIONID";
        String streamId = "STREAMID1";

        StreamProperties streamProps = new StreamProperties.Builder().id(streamId).build();
        StreamListProperties properties = new StreamListProperties.Builder().addStreamProperties(streamProps).build();
        String url = "/v2/project/" + this.apiKey + "/session/" + sessionId + "/stream";
        stubFor(put(urlEqualTo(url))
                .willReturn(aResponse()
                        .withStatus(200)
                        .withHeader("Content-Type", "application/json")));
        sdk.setStreamLayouts(sessionId, properties);
        verify(putRequestedFor(urlMatching(url)));
        assertTrue(Helpers.verifyTokenAuth(apiKey, apiSecret,
                findAll(putRequestedFor(urlMatching(url)))));
        Helpers.verifyUserAgent();
    }

    @Test
    public void testStartArchiveWithName() throws OpenTokException {
        String sessionId = "SESSIONID";
        String name = "archive_name";
        stubFor(post(urlEqualTo(archivePath))
                .willReturn(aResponse()
                        .withStatus(200)
                        .withHeader("Content-Type", "application/json")
                        .withBody("{\n" +
                                "          \"createdAt\" : 1395183243556,\n" +
                                "          \"duration\" : 0,\n" +
                                "          \"id\" : \"30b3ebf1-ba36-4f5b-8def-6f70d9986fe9\",\n" +
                                "          \"name\" : \"archive_name\",\n" +
                                "          \"partnerId\" : 123456,\n" +
                                "          \"reason\" : \"\",\n" +
                                "          \"sessionId\" : \"SESSIONID\",\n" +
                                "          \"size\" : 0,\n" +
                                "          \"status\" : \"started\",\n" +
                                "          \"url\" : null\n" +
                                "        }")));

        Archive archive = sdk.startArchive(sessionId, name);
        assertNotNull(archive);
        assertEquals(sessionId, archive.getSessionId());
        assertEquals(name, archive.getName());
        assertNotNull(archive.getId());
        verify(postRequestedFor(urlMatching(archivePath)));
        assertTrue(Helpers.verifyTokenAuth(apiKey, apiSecret,
                findAll(postRequestedFor(urlMatching(archivePath)))));
        Helpers.verifyUserAgent();
    }

    @Test
    public void testStartVoiceOnlyArchive() throws OpenTokException {
        String sessionId = "SESSIONID";
        stubFor(post(urlEqualTo(archivePath))
                .willReturn(aResponse()
                        .withStatus(200)
                        .withHeader("Content-Type", "application/json")
                        .withBody("{\n" +
                                "          \"createdAt\" : 1395183243556,\n" +
                                "          \"duration\" : 0,\n" +
                                "          \"id\" : \"30b3ebf1-ba36-4f5b-8def-6f70d9986fe9\",\n" +
                                "          \"name\" : \"\",\n" +
                                "          \"partnerId\" : 123456,\n" +
                                "          \"reason\" : \"\",\n" +
                                "          \"sessionId\" : \"SESSIONID\",\n" +
                                "          \"size\" : 0,\n" +
                                "          \"status\" : \"started\",\n" +
                                "          \"url\" : null,\n" +
                                "          \"hasVideo\" : false,\n" +
                                "          \"hasAudio\" : true\n" +
                                "        }")));
        ArchiveProperties properties = new ArchiveProperties.Builder().hasVideo(false).build();
        Archive archive = sdk.startArchive(sessionId, properties);
        assertNotNull(archive);
        assertEquals(sessionId, archive.getSessionId());
        assertNotNull(archive.getId());
        verify(postRequestedFor(urlMatching(archivePath)));
        assertTrue(Helpers.verifyTokenAuth(apiKey, apiSecret,
                findAll(postRequestedFor(urlMatching(archivePath)))));
        Helpers.verifyUserAgent();
    }

    @Test
    public void testStartComposedArchive() throws OpenTokException {
        String sessionId = "SESSIONID";
        stubFor(post(urlEqualTo(archivePath))
                .willReturn(aResponse()
                        .withStatus(200)
                        .withHeader("Content-Type", "application/json")
                        .withBody("{\n" +
                                "          \"createdAt\" : 1395183243556,\n" +
                                "          \"duration\" : 0,\n" +
                                "          \"id\" : \"30b3ebf1-ba36-4f5b-8def-6f70d9986fe9\",\n" +
                                "          \"name\" : \"\",\n" +
                                "          \"partnerId\" : 123456,\n" +
                                "          \"reason\" : \"\",\n" +
                                "          \"sessionId\" : \"SESSIONID\",\n" +
                                "          \"size\" : 0,\n" +
                                "          \"status\" : \"started\",\n" +
                                "          \"url\" : null,\n" +
                                "          \"outputMode\" : \"composed\"\n" +
                                "        }")));
        ArchiveProperties properties = new ArchiveProperties.Builder()
                .outputMode(OutputMode.COMPOSED)
                .build();
        Archive archive = sdk.startArchive(sessionId, properties);
        assertNotNull(archive);
        assertEquals(sessionId, archive.getSessionId());
        assertNotNull(archive.getId());
        assertEquals(OutputMode.COMPOSED, archive.getOutputMode());
        verify(postRequestedFor(urlMatching(archivePath)));
        assertTrue(Helpers.verifyTokenAuth(apiKey, apiSecret,
                findAll(postRequestedFor(urlMatching(archivePath)))));
        Helpers.verifyUserAgent();
    }

    @Test
    public void testStartComposedArchiveWithLayout() throws OpenTokException {
        String sessionId = "SESSIONID";
        stubFor(post(urlEqualTo(archivePath))
                .willReturn(aResponse()
                        .withStatus(200)
                        .withHeader("Content-Type", "application/json")
                        .withBody("{\n" +
                                "          \"createdAt\" : 1395183243556,\n" +
                                "          \"duration\" : 0,\n" +
                                "          \"id\" : \"30b3ebf1-ba36-4f5b-8def-6f70d9986fe9\",\n" +
                                "          \"name\" : \"\",\n" +
                                "          \"partnerId\" : 123456,\n" +
                                "          \"reason\" : \"\",\n" +
                                "          \"sessionId\" : \"SESSIONID\",\n" +
                                "          \"size\" : 0,\n" +
                                "          \"status\" : \"started\",\n" +
                                "          \"url\" : null,\n" +
                                "          \"outputMode\" : \"composed\"\n" +
                                "        }")));
        ArchiveProperties properties = new ArchiveProperties.Builder()
                .outputMode(OutputMode.COMPOSED)
                .layout(new ArchiveLayout(ArchiveLayout.Type.CUSTOM, "stream { position: absolute; }"))
                .build();
        Archive archive = sdk.startArchive(sessionId, properties);
        assertNotNull(archive);
        assertEquals(sessionId, archive.getSessionId());
        assertNotNull(archive.getId());
        assertEquals(OutputMode.COMPOSED, archive.getOutputMode());
        verify(postRequestedFor(urlMatching(archivePath)));
        assertTrue(Helpers.verifyTokenAuth(apiKey, apiSecret,
                findAll(postRequestedFor(urlMatching(archivePath)))));
        Helpers.verifyUserAgent();
    }

    @Test
    public void testStartArchiveInvalidType() throws OpenTokException {
        String sessionId = "SESSIONID";
        ArchiveProperties properties = new ArchiveProperties.Builder().layout(new ArchiveLayout(ScreenShareLayoutType.PIP)).build();
        properties.layout().setType(ArchiveLayout.Type.PIP);
        try {
            sdk.startArchive(sessionId, properties);
            assertTrue("Expected exception, failing", false);
        } catch (InvalidArgumentException e) {
            assertEquals("Could not start Archive. When screenshareType is set in the layout, type must be bestFit", e.getMessage());
        }
    }

    @Test
    public void testStartIndividualArchive() throws OpenTokException {
        String sessionId = "SESSIONID";
        stubFor(post(urlEqualTo(archivePath))
                .willReturn(aResponse()
                        .withStatus(200)
                        .withHeader("Content-Type", "application/json")
                        .withBody("{\n" +
                                "          \"createdAt\" : 1395183243556,\n" +
                                "          \"duration\" : 0,\n" +
                                "          \"id\" : \"30b3ebf1-ba36-4f5b-8def-6f70d9986fe9\",\n" +
                                "          \"name\" : \"\",\n" +
                                "          \"partnerId\" : 123456,\n" +
                                "          \"reason\" : \"\",\n" +
                                "          \"sessionId\" : \"SESSIONID\",\n" +
                                "          \"size\" : 0,\n" +
                                "          \"status\" : \"started\",\n" +
                                "          \"url\" : null,\n" +
                                "          \"outputMode\" : \"individual\"\n" +
                                "        }")));
        ArchiveProperties properties = new ArchiveProperties.Builder().outputMode(OutputMode.INDIVIDUAL).build();
        Archive archive = sdk.startArchive(sessionId, properties);
        assertNotNull(archive);
        assertEquals(sessionId, archive.getSessionId());
        assertNotNull(archive.getId());
        assertEquals(OutputMode.INDIVIDUAL, archive.getOutputMode());
        verify(postRequestedFor(urlMatching(archivePath)));
        assertTrue(Helpers.verifyTokenAuth(apiKey, apiSecret,
                findAll(postRequestedFor(urlMatching(archivePath)))));
        Helpers.verifyUserAgent();
    }

    // TODO: test start archive with name

    // TODO: test start archive failure scenarios

    @Test
    public void testStopArchive() throws OpenTokException {
        String archiveId = "ARCHIVEID";
        stubFor(post(urlEqualTo(archivePath + "/" + archiveId + "/stop"))
                .willReturn(aResponse()
                        .withStatus(200)
                        .withHeader("Content-Type", "application/json")
                        .withBody("{\n" +
                                "          \"createdAt\" : 1395183243000,\n" +
                                "          \"duration\" : 0,\n" +
                                "          \"id\" : \"ARCHIVEID\",\n" +
                                "          \"name\" : \"\",\n" +
                                "          \"partnerId\" : 123456,\n" +
                                "          \"reason\" : \"\",\n" +
                                "          \"sessionId\" : \"SESSIONID\",\n" +
                                "          \"size\" : 0,\n" +
                                "          \"status\" : \"stopped\",\n" +
                                "          \"url\" : null\n" +
                                "        }")));

        Archive archive = sdk.stopArchive(archiveId);
        assertNotNull(archive);
        assertEquals("SESSIONID", archive.getSessionId());
        assertEquals(archiveId, archive.getId());
        verify(postRequestedFor(urlMatching(archivePath + "/" + archiveId + "/stop")));
        assertTrue(Helpers.verifyTokenAuth(apiKey, apiSecret,
                findAll(postRequestedFor(urlMatching(archivePath + "/" + archiveId + "/stop")))));
        Helpers.verifyUserAgent();
    }

    // TODO: test stop archive failure scenarios

    @Test
    public void testDeleteArchive() throws OpenTokException {
        String archiveId = "ARCHIVEID";
        stubFor(delete(urlEqualTo(archivePath + "/" + archiveId))
                .willReturn(aResponse()
                        .withStatus(204)
                        .withHeader("Content-Type", "application/json")));

        sdk.deleteArchive(archiveId);
        verify(deleteRequestedFor(urlMatching(archivePath + "/" + archiveId)));
        assertTrue(Helpers.verifyTokenAuth(apiKey, apiSecret,
                findAll(deleteRequestedFor(urlMatching(archivePath + "/" + archiveId)))));
        Helpers.verifyUserAgent();
    }

    // TODO: test delete archive failure scenarios

    // NOTE: this test is pretty sloppy
    @Test
    public void testGetExpiredArchive() throws OpenTokException {
        String archiveId = "ARCHIVEID";
        stubFor(get(urlEqualTo(archivePath + "/" + archiveId))
                .willReturn(aResponse()
                        .withStatus(200)
                        .withHeader("Content-Type", "application/json")
                        .withBody("{\n" +
                                "          \"createdAt\" : 1395187836000,\n" +
                                "          \"duration\" : 62,\n" +
                                "          \"id\" : \"" + archiveId + "\",\n" +
                                "          \"name\" : \"\",\n" +
                                "          \"partnerId\" : 123456,\n" +
                                "          \"reason\" : \"\",\n" +
                                "          \"sessionId\" : \"SESSIONID\",\n" +
                                "          \"size\" : 8347554,\n" +
                                "          \"status\" : \"expired\",\n" +
                                "          \"url\" : null\n" +
                                "        }")));

        Archive archive = sdk.getArchive(archiveId);
        assertNotNull(archive);
        assertEquals(Archive.Status.EXPIRED, archive.getStatus());
    }

    // NOTE: this test is pretty sloppy
    @Test
    public void testGetPausedArchive() throws OpenTokException {
        String archiveId = "ARCHIVEID";
        stubFor(get(urlEqualTo(archivePath + "/" + archiveId))
                .willReturn(aResponse()
                        .withStatus(200)
                        .withHeader("Content-Type", "application/json")
                        .withBody("{\n" +
                                "          \"createdAt\" : 1395187836000,\n" +
                                "          \"duration\" : 62,\n" +
                                "          \"id\" : \"" + archiveId + "\",\n" +
                                "          \"name\" : \"\",\n" +
                                "          \"partnerId\" : 123456,\n" +
                                "          \"reason\" : \"\",\n" +
                                "          \"sessionId\" : \"SESSIONID\",\n" +
                                "          \"size\" : 8347554,\n" +
                                "          \"status\" : \"paused\",\n" +
                                "          \"url\" : null\n" +
                                "        }")));

        Archive archive = sdk.getArchive(archiveId);
        assertNotNull(archive);
        assertEquals(Archive.Status.PAUSED, archive.getStatus());
    }

    @Test
    public void testGetArchiveWithUnknownProperties() throws OpenTokException {
        String archiveId = "ARCHIVEID";
        stubFor(get(urlEqualTo(archivePath + "/" + archiveId))
                .willReturn(aResponse()
                        .withStatus(200)
                        .withHeader("Content-Type", "application/json")
                        .withBody("{\n" +
                                "          \"createdAt\" : 1395187836000,\n" +
                                "          \"duration\" : 62,\n" +
                                "          \"id\" : \"" + archiveId + "\",\n" +
                                "          \"name\" : \"\",\n" +
                                "          \"partnerId\" : 123456,\n" +
                                "          \"reason\" : \"\",\n" +
                                "          \"sessionId\" : \"SESSIONID\",\n" +
                                "          \"size\" : 8347554,\n" +
                                "          \"status\" : \"expired\",\n" +
                                "          \"url\" : null,\n" +
                                "          \"thisisnotaproperty\" : null\n" +
                                "        }")));

        Archive archive = sdk.getArchive(archiveId);
        assertNotNull(archive);
    }

    @Test
    public void testGetStreamWithId() throws OpenTokException {
        String sessionID = "SESSIONID";
        String streamID = "STREAMID";
        String url = "/v2/project/" + this.apiKey + "/session/" + sessionID + "/stream/" + streamID;
        stubFor(get(urlEqualTo(url))
                .willReturn(aResponse()
                        .withStatus(200)
                        .withHeader("Content-Type", "application/json")
                        .withBody("{\n" +
                                "          \"id\" : \"" + streamID + "\",\n" +
                                "          \"name\" : \"\",\n" +
                                "          \"videoType\" : \"camera\",\n" +
                                "          \"layoutClassList\" : [] \n" +
                                "        }")));
        Stream stream = sdk.getStream(sessionID, streamID);
        assertNotNull(stream);
        assertEquals(streamID, stream.getId());
        assertEquals("", stream.getName());
        assertEquals("camera", stream.getVideoType());

        verify(getRequestedFor(urlMatching(url)));
        assertTrue(Helpers.verifyTokenAuth(apiKey, apiSecret,
                findAll(getRequestedFor(urlMatching(url)))));
        Helpers.verifyUserAgent();
    }

    @Test
    public void testListStreams() throws OpenTokException {
        String sessionID = "SESSIONID";
        String url = "/v2/project/" + this.apiKey + "/session/" + sessionID + "/stream";
        stubFor(get(urlEqualTo(url))
                .willReturn(aResponse()
                        .withStatus(200)
                        .withHeader("Content-Type", "application/json")
                        .withBody("{\n" +
                                "          \"count\" : 2,\n" +
                                "          \"items\" : [ {\n" +
                                "          \"id\" : \"" + 1234 + "\",\n" +
                                "          \"name\" : \"\",\n" +
                                "          \"videoType\" : \"camera\",\n" +
                                "          \"layoutClassList\" : [] \n" +
                                "          }, {\n" +
                                "          \"id\" : \"" + 5678 + "\",\n" +
                                "          \"name\" : \"\",\n" +
                                "          \"videoType\" : \"screen\",\n" +
                                "          \"layoutClassList\" : [] \n" +
                                "          } ]\n" +
                                "        }")));
        StreamList streams = sdk.listStreams(sessionID);
        assertNotNull(streams);
        assertEquals(2, streams.getTotalCount());
        Stream stream1 = streams.get(0);
        Stream stream2 = streams.get(1);
        assertEquals("1234", stream1.getId());
        assertEquals("", stream1.getName());
        assertEquals("camera", stream1.getVideoType());
        assertEquals("5678", stream2.getId());
        assertEquals("", stream2.getName());
        assertEquals("screen", stream2.getVideoType());

        verify(getRequestedFor(urlMatching(url)));
        assertTrue(Helpers.verifyTokenAuth(apiKey, apiSecret,
                findAll(getRequestedFor(urlMatching(url)))));
        Helpers.verifyUserAgent();
    }

    @Test
    public void testStartBroadcastNullEmptyParameters() throws OpenTokException {
        int exceptionCount = 0;
        BroadcastProperties properties = new BroadcastProperties.Builder().build();
        try {
            Broadcast broadcast = sdk.startBroadcast("", properties);
        } catch (InvalidArgumentException e) {
            exceptionCount += 1;
        }
        try {
            Broadcast broadcast = sdk.startBroadcast(null, properties);
        } catch (InvalidArgumentException e) {
            exceptionCount += 1;
        }
        try {
            Broadcast broadcast = sdk.startBroadcast("SESSIONID", null);
        } catch (InvalidArgumentException e) {
            exceptionCount += 1;
        }
        assertTrue(exceptionCount == 3);
    }

    @Test
    public void testStartBroadcast() throws OpenTokException {
        String sessionId = "SESSIONID";
        String url = "/v2/project/" + this.apiKey + "/broadcast";
        stubFor(post(urlEqualTo(url))
                .willReturn(aResponse()
                        .withStatus(200)
                        .withHeader("Content-Type", "application/json")
                        .withBody("{\n" +
                                "          \"id\" : \"30b3ebf1-ba36-4f5b-8def-6f70d9986fe9\",\n" +
                                "          \"sessionId\" : \"SESSIONID\",\n" +
                                "          \"projectId\" : 123456,\n" +
                                "          \"createdAt\" : 1437676551000,\n" +
                                "          \"upDatedAt\" : 1437676551000,\n" +
                                "          \"resolution\" : \"1280x720\",\n" +
                                "          \"status\" : \"started\",\n" +
                                "          \"broadcastUrls\" : {" +
                                "           \"hls\" : \"http://server/fakepath/playlist.m3u8\"," +
                                "           \"rtmp\" : [{" +
                                "           \"id\" : \"foo\"," +
                                "           \"serverUrl\" : \"rtmp://myfooserver/myfooapp\"," +
                                "           \"streamName\" : \"myfoostream\"" +
                                "           }," +
                                "           {                          " +
                                "           \"id\" : \"bar\"," +
                                "           \"serverUrl\" : \"rtmp://mybarserver/mybarapp\"," +
                                "           \"streamName\" : \"mybarstream\"" +
                                "           }]" +
                                "           }" +
                                "           }" +
                                "        }")));
        RtmpProperties rtmpProps = new RtmpProperties.Builder().id("foo").serverUrl("rtmp://myfooserver/myfooapp").streamName("myfoostream").build();
        RtmpProperties rtmpNextProps = new RtmpProperties.Builder().id("bar").serverUrl("rtmp://mybarserver/mybarapp").streamName("mybarstream").build();
        BroadcastLayout layout = new BroadcastLayout(BroadcastLayout.Type.PIP);
        BroadcastProperties properties = new BroadcastProperties.Builder()
                .hasHls(true)
                .addRtmpProperties(rtmpProps)
                .addRtmpProperties(rtmpNextProps)
                .maxDuration(1000)
                .resolution("640x480")
                .layout(layout)
                .build();
        Broadcast broadcast = sdk.startBroadcast(sessionId, properties);
        assertNotNull(broadcast);
        assertEquals(sessionId, broadcast.getSessionId());
        assertNotNull(broadcast.getId());
        verify(postRequestedFor(urlMatching(url)));
        assertTrue(Helpers.verifyTokenAuth(apiKey, apiSecret,
                findAll(postRequestedFor(urlMatching(url)))));
        Helpers.verifyUserAgent();
    }

    @Test
    public void testBroadcastWithScreenShareType() throws OpenTokException {
        String sessionId = "2_M23039383dlkeoedjd-22928edjdHKUiuhkfofoieo98899imf-fg";
        String url = "/v2/project/" + this.apiKey + "/broadcast";

        ObjectMapper mapper = new ObjectMapper();
        ObjectNode broadcastRootNode = mapper.createObjectNode();
        broadcastRootNode.put("id", "35c4596f-f92a-465b-b319-828d3de87b949");
        broadcastRootNode.put("sessionId", sessionId);
        broadcastRootNode.put("projectId", "87654321");
        broadcastRootNode.put("createdAt", "1437676551000");

        ObjectNode broadcastUrlNode = mapper.createObjectNode();
        broadcastUrlNode.put("hls", "http://server/fakepath/playlist.m3u8");

        broadcastRootNode.set("broadcastUrls", broadcastUrlNode);
        broadcastRootNode.put("updatedAt", "1437676551000");
        broadcastRootNode.put("status", "started");
        broadcastRootNode.put("maxDuration", "5400");
        broadcastRootNode.put("resolution", "1280x720");
        broadcastRootNode.put("partnerId", "12345678");
        broadcastRootNode.put("event", "broadcast");


        stubFor(post(urlEqualTo(url))
                .willReturn(aResponse()
                        .withStatus(200)
                        .withHeader("Content-Type", "application/json")
                        .withBody(broadcastRootNode.toString())));

        System.out.println(broadcastRootNode.toString());
        BroadcastLayout layout = new BroadcastLayout(ScreenShareLayoutType.PIP);

        BroadcastProperties properties = new BroadcastProperties.Builder()
                .hasHls(true)
                .maxDuration(5400)
                .layout(layout)
                .build();
<<<<<<< HEAD
        String expectedJson = String.format("{\"sessionId\":\"%s\",\"streamMode\":\"auto\",\"layout\":{\"type\":\"bestFit\",\"screenshareType\":\"pip\"},\"maxDuration\":5400,\"resolution\":\"640x480\",\"outputs\":{\"hls\":{},\"rtmp\":[]}}",sessionId);
=======
        String expectedJson = String.format("{\"sessionId\":\"%s\",\"layout\":{\"type\":\"bestFit\",\"screenshareType\":\"pip\"},\"maxDuration\":5400,\"resolution\":\"640x480\",\"outputs\":{\"hls\":{},\"rtmp\":[]}}", sessionId);
>>>>>>> 8f84d60e
        ValueMatchingStrategy validationStrat = new ValueMatchingStrategy();
        validationStrat.setEqualToJson(expectedJson);
        Broadcast broadcast = sdk.startBroadcast(sessionId, properties);
        assertNotNull(broadcast);
        assertEquals(sessionId, broadcast.getSessionId());
        assertNotNull(broadcast.getId());
        verify(postRequestedFor(urlMatching(url)).withRequestBody(validationStrat));
        assertTrue(Helpers.verifyTokenAuth(apiKey, apiSecret,
                findAll(postRequestedFor(urlMatching(url)))));
        Helpers.verifyUserAgent();
    }

    @Test
    public void testStartBroadcastWithScreenshareAndInvalidType() throws OpenTokException {
        String sessionId = "2_M23039383dlkeoedjd-22928edjdHKUiuhkfofoieo98899imf-fg";
        String url = "/v2/project/" + this.apiKey + "/broadcast";
        BroadcastProperties properties = new BroadcastProperties.Builder().layout(new BroadcastLayout(ScreenShareLayoutType.PIP)).build();
        properties.layout().setType(ArchiveLayout.Type.PIP);
        try {
            sdk.startBroadcast(sessionId, properties);
            assertTrue("Expected exception - failing", true);
        } catch (InvalidArgumentException e) {
            assertEquals("Could not start OpenTok Broadcast, Layout Type must be bestfit when screenshareType is set.", e.getMessage());
        }
    }

    @Test
    public void testStartBroadcastWithCustomLayout() throws OpenTokException {
        String sessionId = "2_M23039383dlkeoedjd-22928edjdHKUiuhkfofoieo98899imf-fg";
        String url = "/v2/project/" + this.apiKey + "/broadcast";

        ObjectMapper mapper = new ObjectMapper();
        ObjectNode broadcastRootNode = mapper.createObjectNode();
        broadcastRootNode.put("id", "35c4596f-f92a-465b-b319-828d3de87b949");
        broadcastRootNode.put("sessionId", sessionId);
        broadcastRootNode.put("projectId", "87654321");
        broadcastRootNode.put("createdAt", "1437676551000");

        ObjectNode broadcastUrlNode = mapper.createObjectNode();
        broadcastUrlNode.put("hls", "http://server/fakepath/playlist.m3u8");

        broadcastRootNode.set("broadcastUrls", broadcastUrlNode);
        broadcastRootNode.put("updatedAt", "1437676551000");
        broadcastRootNode.put("status", "started");
        broadcastRootNode.put("maxDuration", "5400");
        broadcastRootNode.put("resolution", "1280x720");
        broadcastRootNode.put("partnerId", "12345678");
        broadcastRootNode.put("event", "broadcast");


        stubFor(post(urlEqualTo(url))
                .willReturn(aResponse()
                        .withStatus(200)
                        .withHeader("Content-Type", "application/json")
                        .withBody(broadcastRootNode.toString())));

        BroadcastLayout layout = new BroadcastLayout(BroadcastLayout.Type.CUSTOM);
        String customStylesheet = "stream.instructor {position: absolute; width: 100%;  height:50%;}";
        layout.setStylesheet(customStylesheet);

        BroadcastProperties properties = new BroadcastProperties.Builder()
                .hasHls(true)
                .maxDuration(5400)
                .layout(layout)
                .build();
        Broadcast broadcast = sdk.startBroadcast(sessionId, properties);
        assertNotNull(broadcast);
        assertEquals(sessionId, broadcast.getSessionId());
        assertNotNull(broadcast.getId());
        verify(postRequestedFor(urlMatching(url)));
        assertTrue(Helpers.verifyTokenAuth(apiKey, apiSecret,
                findAll(postRequestedFor(urlMatching(url)))));
        Helpers.verifyUserAgent();
    }

    @Test
    public void testStartBroadcastNoHls() throws OpenTokException {
        String sessionId = "SESSIONID";
        String url = "/v2/project/" + this.apiKey + "/broadcast";
        stubFor(post(urlEqualTo(url))
                .willReturn(aResponse()
                        .withStatus(200)
                        .withHeader("Content-Type", "application/json")
                        .withBody("{\n" +
                                "          \"id\" : \"30b3ebf1-ba36-4f5b-8def-6f70d9986fe9\",\n" +
                                "          \"sessionId\" : \"SESSIONID\",\n" +
                                "          \"projectId\" : 123456,\n" +
                                "          \"createdAt\" : 1437676551000,\n" +
                                "          \"upDatedAt\" : 1437676551000,\n" +
                                "          \"resolution\" : \"1280x720\",\n" +
                                "          \"status\" : \"started\",\n" +
                                "          \"broadcastUrls\" : {" +
                                "           \"rtmp\" : [{" +
                                "           \"id\" : \"foo\"," +
                                "           \"serverUrl\" : \"rtmp://myfooserver/myfooapp\"," +
                                "           \"streamName\" : \"myfoostream\"" +
                                "           }," +
                                "           {                          " +
                                "           \"id\" : \"bar\"," +
                                "           \"serverUrl\" : \"rtmp://mybarserver/mybarapp\"," +
                                "           \"streamName\" : \"mybarstream\"" +
                                "           }]" +
                                "           }" +
                                "        }")));
        RtmpProperties rtmpProps = new RtmpProperties.Builder().id("foo").serverUrl("rtmp://myfooserver/myfooapp").streamName("myfoostream").build();
        RtmpProperties rtmpNextProps = new RtmpProperties.Builder().id("bar").serverUrl("rtmp://mybarserver/mybarapp").streamName("mybarstream").build();
        BroadcastLayout layout = new BroadcastLayout(BroadcastLayout.Type.PIP);
        BroadcastProperties properties = new BroadcastProperties.Builder()
                .addRtmpProperties(rtmpProps)
                .addRtmpProperties(rtmpNextProps)
                .maxDuration(1000)
                .resolution("640x480")
                .layout(layout)
                .build();
        Broadcast broadcast = sdk.startBroadcast(sessionId, properties);
        assertNotNull(broadcast);
        assertEquals(sessionId, broadcast.getSessionId());
        assertNotNull(broadcast.getId());
        assertNull(broadcast.getHls());
        verify(postRequestedFor(urlMatching(url)));
        assertTrue(Helpers.verifyTokenAuth(apiKey, apiSecret,
                findAll(postRequestedFor(urlMatching(url)))));
        Helpers.verifyUserAgent();
    }

    @Test
    public void testStartBroadcastNoRtmp() throws OpenTokException {
        String sessionId = "SESSIONID";
        String url = "/v2/project/" + this.apiKey + "/broadcast";
        stubFor(post(urlEqualTo(url))
                .willReturn(aResponse()
                        .withStatus(200)
                        .withHeader("Content-Type", "application/json")
                        .withBody("{\n" +
                                "          \"id\" : \"30b3ebf1-ba36-4f5b-8def-6f70d9986fe9\",\n" +
                                "          \"sessionId\" : \"SESSIONID\",\n" +
                                "          \"projectId\" : 123456,\n" +
                                "          \"createdAt\" : 1437676551000,\n" +
                                "          \"upDatedAt\" : 1437676551000,\n" +
                                "          \"resolution\" : \"1280x720\",\n" +
                                "          \"status\" : \"started\",\n" +
                                "          \"broadcastUrls\" : {" +
                                "           \"hls\" : \"http://server/fakepath/playlist.m3u8\"" +
                                "           }" +
                                "        }")));
        RtmpProperties rtmpProps = new RtmpProperties.Builder().id("foo").serverUrl("rtmp://myfooserver/myfooapp").streamName("myfoostream").build();
        RtmpProperties rtmpNextProps = new RtmpProperties.Builder().id("bar").serverUrl("rtmp://mybarserver/mybarapp").streamName("mybarstream").build();
        BroadcastLayout layout = new BroadcastLayout(BroadcastLayout.Type.PIP);
        BroadcastProperties properties = new BroadcastProperties.Builder()
                .addRtmpProperties(rtmpProps)
                .addRtmpProperties(rtmpNextProps)
                .maxDuration(1000)
                .resolution("640x480")
                .layout(layout)
                .build();
        Broadcast broadcast = sdk.startBroadcast(sessionId, properties);
        assertNotNull(broadcast);
        assertEquals(sessionId, broadcast.getSessionId());
        assertNotNull(broadcast.getId());
        assertTrue(broadcast.getRtmpList().isEmpty());
        verify(postRequestedFor(urlMatching(url)));
        assertTrue(Helpers.verifyTokenAuth(apiKey, apiSecret,
                findAll(postRequestedFor(urlMatching(url)))));
        Helpers.verifyUserAgent();
    }

    @Test
    public void testBroadcastPropertiesWithSixRtmp() throws OpenTokException {
        String sessionId = "SESSIONID";
        String url = "/v2/project/" + this.apiKey + "/broadcast";
        boolean caughtException = false;
        try {
            RtmpProperties rtmpProps = new RtmpProperties.Builder().id("foo").serverUrl("rtmp://myfooserver/myfooapp").streamName("myfoostream").build();
            RtmpProperties rtmpNextProps = new RtmpProperties.Builder().id("bar").serverUrl("rtmp://mybarserver/mybarapp").streamName("mybarstream").build();
            new BroadcastProperties.Builder()
                    .addRtmpProperties(rtmpProps)
                    .addRtmpProperties(rtmpNextProps)
                    .addRtmpProperties(rtmpProps)
                    .addRtmpProperties(rtmpNextProps)
                    .addRtmpProperties(rtmpProps)
                    .addRtmpProperties(rtmpNextProps)
                    .build();
        } catch (InvalidArgumentException e) {
            caughtException = true;
        }
        assertTrue(caughtException);
    }

<<<<<<< HEAD
    @Test
    public void testPatchBroadcast() throws OpenTokException {
        String broadcastId = "BROADCASTID";
        String streamId = "abc123efg456";
        stubFor(patch(urlEqualTo(broadcastPath + "/" + broadcastId + "/streams"))
                .willReturn(aResponse()
                        .withStatus(200)));
        sdk.addBroadcastStream(broadcastId, streamId, true, true);
        verify(patchRequestedFor(urlMatching(broadcastPath + "/" + broadcastId + "/streams")));
        assertTrue(Helpers.verifyTokenAuth(apiKey, apiSecret,
                findAll(deleteRequestedFor(urlMatching(archivePath + "/" + broadcastId)))));
        Helpers.verifyUserAgent();
    }

    @Test
    public void testPatchBroadcastExpectException() throws OpenTokException {
        String broadcastId = "BROADCASTID";
        Exception exception = assertThrows(OpenTokException.class, () -> {
            sdk.removeBroadcastStream(broadcastId, "");
        });
        String got = exception.getMessage();
        String expected = "Could not patch broadcast, needs one of: addStream or removeStream";
        assertEquals(expected, got);
    }

=======
>>>>>>> 8f84d60e
    @Test
    public void testStopBroadcast() throws OpenTokException {
        String broadcastId = "BROADCASTID";
        String url = "/v2/project/" + this.apiKey + "/broadcast/" + broadcastId + "/stop";
        stubFor(post(urlEqualTo(url))
                .willReturn(aResponse()
                        .withStatus(200)
                        .withHeader("Content-Type", "application/json")
                        .withBody("{\n" +
                                "          \"id\" :  \"" + broadcastId + "\",\n" +
                                "          \"sessionId\" : \"SESSIONID\",\n" +
                                "          \"projectId\" : 123456,\n" +
                                "          \"createdAt\" : 1437676551000,\n" +
                                "          \"updatedAt\" : 1437676551000,\n" +
                                "          \"resolution\" : \"1280x720\",\n" +
                                "          \"broadcastUrls\" : null" +
                                "        }")));
        Broadcast broadcast = sdk.stopBroadcast(broadcastId);
        assertNotNull(broadcast);
        assertEquals(broadcastId, broadcast.getId());
        verify(postRequestedFor(urlMatching(url)));
        assertTrue(Helpers.verifyTokenAuth(apiKey, apiSecret,
                findAll(postRequestedFor(urlMatching(url)))));
        Helpers.verifyUserAgent();
    }

    @Test
    public void testBroadcastStreamInfo() throws OpenTokException {
        String broadcastId = "BROADCASTID";
        String url = "/v2/project/" + this.apiKey + "/broadcast/" + broadcastId;
        stubFor(get(urlEqualTo(url))
                .willReturn(aResponse()
                        .withStatus(200)
                        .withHeader("Content-Type", "application/json")
                        .withBody("{\n" +
                                "          \"id\" :  \"" + broadcastId + "\",\n" +
                                "          \"sessionId\" : \"SESSIONID\",\n" +
                                "          \"projectId\" : 123456,\n" +
                                "          \"createdAt\" : 1437676551000,\n" +
                                "          \"upDatedAt\" : 1437676551000,\n" +
                                "          \"resolution\" : \"1280x720\",\n" +
                                "          \"status\" : \"started\",\n" +
                                "          \"broadcastUrls\" : {" +
                                "           \"hls\" : \"http://server/fakepath/playlist.m3u8\"," +
                                "           \"rtmp\" : [{" +
                                "           \"id\" : \"foo\"," +
                                "           \"serverUrl\" : \"rtmp://myfooserver/myfooapp\"," +
                                "           \"streamName\" : \"myfoostream\"" +
                                "           }," +
                                "           {                          " +
                                "           \"id\" : \"bar\"," +
                                "           \"serverUrl\" : \"rtmp://mybarserver/mybarapp\"," +
                                "           \"streamName\" : \"mybarstream\"" +
                                "           }]" +
                                "           }" +
                                "           }" +
                                "        }")));
        Broadcast broadcast = sdk.getBroadcast(broadcastId);
        assertNotNull(broadcast);
        assertEquals(broadcastId, broadcast.getId());
        assertEquals("http://server/fakepath/playlist.m3u8", broadcast.getHls());
        assertEquals(2, broadcast.getRtmpList().size());
        verify(getRequestedFor(urlMatching(url)));
        assertTrue(Helpers.verifyTokenAuth(apiKey, apiSecret,
                findAll(postRequestedFor(urlMatching(url)))));
        Helpers.verifyUserAgent();
    }

    @Test
    public void testSetBroadcastLayoutVertical() throws OpenTokException {
        String broadcastId = "BROADCASTID";
        BroadcastProperties properties = new BroadcastProperties.Builder().layout(new BroadcastLayout(BroadcastLayout.Type.VERTICAL)).build();
        String url = "/v2/project/" + this.apiKey + "/broadcast/" + broadcastId + "/layout";
        stubFor(put(urlEqualTo(url))
                .willReturn(aResponse()
                        .withStatus(200)
                        .withHeader("Content-Type", "application/json")));

        sdk.setBroadcastLayout(broadcastId, properties);
        verify(putRequestedFor(urlMatching(url)));
        assertTrue(Helpers.verifyTokenAuth(apiKey, apiSecret,
                findAll(putRequestedFor(urlMatching(url)))));
        Helpers.verifyUserAgent();
    }

    @Test
    public void testSetBroadcastLayoutWithScreenshareType() throws OpenTokException {
        String broadcastId = "BROADCASTID";
        BroadcastProperties properties = new BroadcastProperties.Builder().layout(new BroadcastLayout(ScreenShareLayoutType.PIP)).build();
        String url = "/v2/project/" + this.apiKey + "/broadcast/" + broadcastId + "/layout";
        stubFor(put(urlEqualTo(url))
                .willReturn(aResponse()
                        .withStatus(200)
                        .withHeader("Content-Type", "application/json")));
        String expectedJson = String.format("{\"type\":\"bestFit\",\"screenshareType\":\"pip\"}", broadcastId);
        ValueMatchingStrategy strategy = new ValueMatchingStrategy();
        strategy.setEqualToJson(expectedJson);
        sdk.setBroadcastLayout(broadcastId, properties);
        verify(putRequestedFor(urlMatching(url)).withRequestBody(strategy));
        assertTrue(Helpers.verifyTokenAuth(apiKey, apiSecret,
                findAll(putRequestedFor(urlMatching(url)))));
        Helpers.verifyUserAgent();
    }

    @Test
    public void testSetBroadcastLayoutWithScreenshareTypeInvalidType() throws OpenTokException {
        String broadcastId = "BROADCASTID";
        BroadcastProperties properties = new BroadcastProperties.Builder().layout(new BroadcastLayout(ScreenShareLayoutType.PIP)).build();
        properties.layout().setType(ArchiveLayout.Type.PIP);
        try {
            sdk.setBroadcastLayout(broadcastId, properties);
            assertTrue("Expected and exception - failing", false);
        } catch (InvalidArgumentException e) {
            assertEquals("Could not set layout. Type must be bestfit when screenshareLayout is set.", e.getMessage());
        }
    }

    @Test
    public void testSipDialWithEmptyNullParams() throws OpenTokException {
        int exceptionCaughtCount = 0;
        SipProperties properties = new SipProperties.Builder()
                .sipUri("sip:user@sip.partner.com;transport=tls")
                .userName("username")
                .password("password")
                .build();
        try {
            Sip sip = sdk.dial("", "TOKEN", properties);
        } catch (InvalidArgumentException e) {
            exceptionCaughtCount += 1;
        }
        try {
            Sip sip = sdk.dial(null, "TOKEN", properties);
        } catch (InvalidArgumentException e) {
            exceptionCaughtCount += 1;
        }
        try {
            Sip sip = sdk.dial("SESSIONID", "", properties);
        } catch (InvalidArgumentException e) {
            exceptionCaughtCount += 1;
        }
        try {
            Sip sip = sdk.dial("SESSIONID", null, properties);
        } catch (InvalidArgumentException e) {
            exceptionCaughtCount += 1;
        }
        try {
            Sip sip = sdk.dial("SESSIONID", "TOKEN", null);
        } catch (InvalidArgumentException e) {
            exceptionCaughtCount += 1;
        }
        properties = new SipProperties.Builder()
                .userName("username")
                .password("password")
                .build();
        try {
            Sip sip = sdk.dial("SESSIONID", "TOKEN", properties);
        } catch (InvalidArgumentException e) {
            exceptionCaughtCount += 1;
        }
        assertTrue(exceptionCaughtCount == 6);
    }

    @Test
    public void testSipDial() throws OpenTokException {
        String sessionId = "SESSIONID";
        String token = "TOKEN";
        String url = "/v2/project/" + this.apiKey + "/dial";
        stubFor(post(urlEqualTo(url))
                .willReturn(aResponse()
                        .withStatus(200)
                        .withHeader("Content-Type", "application/json")
                        .withBody("{\n" +
                                "          \"id\" : \"30b3ebf1-ba36-4f5b-8def-6f70d9986fe9\",\n" +
                                "          \"connectionId\" : \"30b3ebf1-ba36-4f5b-8def-6f70d9986fe9\",\n" +
                                "          \"streamId\" : \"30b3ebf1-ba36-4f5b-8def-6f70d9986fe9\"\n" +
                                "        }")));
        Character dQuote = '"';
        String headerKey = dQuote + "X-someKey" + dQuote;
        String headerValue = dQuote + "someValue" + dQuote;
        String headerJson = "{" + headerKey + ": " + headerValue + "}";
        SipProperties properties = new SipProperties.Builder()
                .sipUri("sip:user@sip.partner.com;transport=tls")
                .from("from@example.com")
                .headersJsonStartingWithXDash(headerJson)
                .userName("username")
                .password("password")
                .secure(true)
                .video(true)
                .observeForceMute(true)
                .build();
        Sip sip = sdk.dial(sessionId, token, properties);
        assertNotNull(sip);
        assertNotNull(sip.getId());
        assertNotNull(sip.getConnectionId());
        assertNotNull(sip.getStreamId());
        verify(postRequestedFor(urlMatching(url)));
        assertTrue(Helpers.verifyTokenAuth(apiKey, apiSecret,
                findAll(postRequestedFor(urlMatching(url)))));
        Helpers.verifyUserAgent();
    }

    @Test
    public void testPlayDtmfAll() throws OpenTokException {
        String sessionId = "SESSIONID";
        String path = "/v2/project/" + apiKey + "/session/" + sessionId + "/play-dtmf";
        stubFor(post(urlEqualTo(path))
                .willReturn(aResponse()
                        .withStatus(200)));

        String dtmfString = "0p6p4p4pp60p#";

        sdk.playDTMF(sessionId, dtmfString);
        verify(postRequestedFor(urlMatching(path)));
        assertTrue(Helpers.verifyTokenAuth(apiKey, apiSecret,
                findAll(deleteRequestedFor(urlMatching(path)))));
        Helpers.verifyUserAgent();
    }

    @Test
    public void testPlayDtmfSingle() throws OpenTokException {
        String sessionId = "SESSIONID";
        String connectionId = "CONNECTIONID";
        String path = "/v2/project/" + apiKey + "/session/" + sessionId +
                "/connection/" + connectionId +"/play-dtmf";
        stubFor(post(urlEqualTo(path))
                .willReturn(aResponse()
                        .withStatus(200)));

        String dtmfString = "0p6p4p4pp60p#";

        sdk.playDTMF(sessionId, connectionId, dtmfString);
        verify(postRequestedFor(urlMatching(path)));
        assertTrue(Helpers.verifyTokenAuth(apiKey, apiSecret,
                findAll(deleteRequestedFor(urlMatching(path)))));
        Helpers.verifyUserAgent();
    }

    @Test
    public void testforceDisconnect() throws OpenTokException {
        String sessionId = "SESSIONID";
        String connectionId = "CONNECTIONID";
        String path = "/v2/project/" + apiKey + "/session/" + sessionId + "/connection/" + connectionId;
        stubFor(delete(urlEqualTo(path))
                .willReturn(aResponse()
                        .withStatus(204)
                        .withHeader("Content-Type", "application/json")));
        sdk.forceDisconnect(sessionId, connectionId);
        verify(deleteRequestedFor(urlMatching(path)));
        assertTrue(Helpers.verifyTokenAuth(apiKey, apiSecret,
                findAll(deleteRequestedFor(urlMatching(path)))));
        Helpers.verifyUserAgent();
    }

    @Test
    public void testCreateSessionWithProxy() throws OpenTokException, UnknownHostException {
        WireMockConfiguration proxyConfig = WireMockConfiguration.wireMockConfig();
        proxyConfig.dynamicPort();
        WireMockServer proxyingService = new WireMockServer(proxyConfig);
        proxyingService.start();
        WireMock proxyingServiceAdmin = new WireMock(proxyingService.port());

        String targetServiceBaseUrl = "http://localhost:" + wireMockRule.port();
        proxyingServiceAdmin.register(any(urlMatching(".*")).atPriority(10)
                .willReturn(aResponse()
                        .proxiedFrom(targetServiceBaseUrl)));

        String sessionId = "SESSIONID";
        Proxy proxy = new Proxy(Proxy.Type.HTTP, new InetSocketAddress(InetAddress.getLocalHost(), proxyingService.port()));
        sdk = new OpenTok.Builder(apiKey, apiSecret).apiUrl(targetServiceBaseUrl).proxy(proxy).build();
        stubFor(post(urlEqualTo("/session/create"))
                .willReturn(aResponse()
                        .withStatus(200)
                        .withHeader("Content-Type", "application/json")
                        .withBody("[{\"session_id\":\"" + sessionId + "\",\"project_id\":\"00000000\"," +
                                "\"partner_id\":\"123456\"," +
                                "\"create_dt\":\"Mon Mar 17 00:41:31 PDT 2014\"," +
                                "\"media_server_url\":\"\"}]")));

        Session session = sdk.createSession();

        assertNotNull(session);
        assertEquals(apiKey, session.getApiKey());
        assertEquals(sessionId, session.getSessionId());

        verify(postRequestedFor(urlMatching(SESSION_CREATE)));

        assertTrue(Helpers.verifyTokenAuth(apiKey, apiSecret,
                findAll(postRequestedFor(urlMatching(SESSION_CREATE)))));
        Helpers.verifyUserAgent();
    }


}<|MERGE_RESOLUTION|>--- conflicted
+++ resolved
@@ -991,11 +991,7 @@
                                 "          \"url\" : null\n" +
                                 "        }")));
 
-<<<<<<< HEAD
         String expectedJson = String.format("{\"sessionId\":\"%s\",\"streamMode\":\"auto\",\"hasVideo\":true,\"hasAudio\":true,\"outputMode\":\"composed\",\"layout\":{\"type\":\"bestFit\",\"screenshareType\":\"pip\"}}",sessionId);
-=======
-        String expectedJson = String.format("{\"sessionId\":\"%s\",\"hasVideo\":true,\"hasAudio\":true,\"outputMode\":\"composed\",\"layout\":{\"type\":\"bestFit\",\"screenshareType\":\"pip\"}}", sessionId);
->>>>>>> 8f84d60e
         ValueMatchingStrategy valueMatchingStrategy = new ValueMatchingStrategy();
         valueMatchingStrategy.setEqualToJson(expectedJson);
         ArchiveLayout layout = new ArchiveLayout(ScreenShareLayoutType.PIP);
@@ -1730,11 +1726,7 @@
                 .maxDuration(5400)
                 .layout(layout)
                 .build();
-<<<<<<< HEAD
         String expectedJson = String.format("{\"sessionId\":\"%s\",\"streamMode\":\"auto\",\"layout\":{\"type\":\"bestFit\",\"screenshareType\":\"pip\"},\"maxDuration\":5400,\"resolution\":\"640x480\",\"outputs\":{\"hls\":{},\"rtmp\":[]}}",sessionId);
-=======
-        String expectedJson = String.format("{\"sessionId\":\"%s\",\"layout\":{\"type\":\"bestFit\",\"screenshareType\":\"pip\"},\"maxDuration\":5400,\"resolution\":\"640x480\",\"outputs\":{\"hls\":{},\"rtmp\":[]}}", sessionId);
->>>>>>> 8f84d60e
         ValueMatchingStrategy validationStrat = new ValueMatchingStrategy();
         validationStrat.setEqualToJson(expectedJson);
         Broadcast broadcast = sdk.startBroadcast(sessionId, properties);
@@ -1923,7 +1915,6 @@
         assertTrue(caughtException);
     }
 
-<<<<<<< HEAD
     @Test
     public void testPatchBroadcast() throws OpenTokException {
         String broadcastId = "BROADCASTID";
@@ -1949,8 +1940,6 @@
         assertEquals(expected, got);
     }
 
-=======
->>>>>>> 8f84d60e
     @Test
     public void testStopBroadcast() throws OpenTokException {
         String broadcastId = "BROADCASTID";
